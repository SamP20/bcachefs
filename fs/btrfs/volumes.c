--- conflicted
+++ resolved
@@ -1323,12 +1323,9 @@
 	if (ret)
 		goto error_undo;
 
-<<<<<<< HEAD
 	device->in_fs_metadata = 0;
 	btrfs_scrub_cancel_dev(root, device);
 
-=======
->>>>>>> 1f78160c
 	/*
 	 * the device list mutex makes sure that we don't change
 	 * the device list while someone else is writing out all
