/*
 * at91sam9x5.dtsi - Device Tree Include file for AT91SAM9x5 family SoC
 *                   applies to AT91SAM9G15, AT91SAM9G25, AT91SAM9G35,
 *                   AT91SAM9X25, AT91SAM9X35 SoC
 *
 *  Copyright (C) 2012 Atmel,
 *                2012 Nicolas Ferre <nicolas.ferre@atmel.com>
 *
 * Licensed under GPLv2 or later.
 */

#include "skeleton.dtsi"
<<<<<<< HEAD
=======
#include <dt-bindings/dma/at91.h>
>>>>>>> 9686bb66
#include <dt-bindings/pinctrl/at91.h>
#include <dt-bindings/interrupt-controller/irq.h>
#include <dt-bindings/gpio/gpio.h>

/ {
	model = "Atmel AT91SAM9x5 family SoC";
	compatible = "atmel,at91sam9x5";
	interrupt-parent = <&aic>;

	aliases {
		serial0 = &dbgu;
		serial1 = &usart0;
		serial2 = &usart1;
		serial3 = &usart2;
		gpio0 = &pioA;
		gpio1 = &pioB;
		gpio2 = &pioC;
		gpio3 = &pioD;
		tcb0 = &tcb0;
		tcb1 = &tcb1;
		i2c0 = &i2c0;
		i2c1 = &i2c1;
		i2c2 = &i2c2;
		ssc0 = &ssc0;
	};
	cpus {
		#address-cells = <0>;
		#size-cells = <0>;

		cpu {
			compatible = "arm,arm926ej-s";
			device_type = "cpu";
		};
	};

	memory {
		reg = <0x20000000 0x10000000>;
	};

	ahb {
		compatible = "simple-bus";
		#address-cells = <1>;
		#size-cells = <1>;
		ranges;

		apb {
			compatible = "simple-bus";
			#address-cells = <1>;
			#size-cells = <1>;
			ranges;

			aic: interrupt-controller@fffff000 {
				#interrupt-cells = <3>;
				compatible = "atmel,at91rm9200-aic";
				interrupt-controller;
				reg = <0xfffff000 0x200>;
				atmel,external-irqs = <31>;
			};

			ramc0: ramc@ffffe800 {
				compatible = "atmel,at91sam9g45-ddramc";
				reg = <0xffffe800 0x200>;
			};

			pmc: pmc@fffffc00 {
				compatible = "atmel,at91rm9200-pmc";
				reg = <0xfffffc00 0x100>;
			};

			rstc@fffffe00 {
				compatible = "atmel,at91sam9g45-rstc";
				reg = <0xfffffe00 0x10>;
			};

			shdwc@fffffe10 {
				compatible = "atmel,at91sam9x5-shdwc";
				reg = <0xfffffe10 0x10>;
			};

			pit: timer@fffffe30 {
				compatible = "atmel,at91sam9260-pit";
				reg = <0xfffffe30 0xf>;
				interrupts = <1 IRQ_TYPE_LEVEL_HIGH 7>;
			};

			tcb0: timer@f8008000 {
				compatible = "atmel,at91sam9x5-tcb";
				reg = <0xf8008000 0x100>;
				interrupts = <17 IRQ_TYPE_LEVEL_HIGH 0>;
			};

			tcb1: timer@f800c000 {
				compatible = "atmel,at91sam9x5-tcb";
				reg = <0xf800c000 0x100>;
				interrupts = <17 IRQ_TYPE_LEVEL_HIGH 0>;
			};

			dma0: dma-controller@ffffec00 {
				compatible = "atmel,at91sam9g45-dma";
				reg = <0xffffec00 0x200>;
				interrupts = <20 IRQ_TYPE_LEVEL_HIGH 0>;
				#dma-cells = <2>;
			};

			dma1: dma-controller@ffffee00 {
				compatible = "atmel,at91sam9g45-dma";
				reg = <0xffffee00 0x200>;
				interrupts = <21 IRQ_TYPE_LEVEL_HIGH 0>;
				#dma-cells = <2>;
			};

			pinctrl@fffff400 {
				#address-cells = <1>;
				#size-cells = <1>;
				compatible = "atmel,at91sam9x5-pinctrl", "atmel,at91rm9200-pinctrl", "simple-bus";
				ranges = <0xfffff400 0xfffff400 0x800>;

				/* shared pinctrl settings */
				dbgu {
					pinctrl_dbgu: dbgu-0 {
						atmel,pins =
							<AT91_PIOA 9 AT91_PERIPH_A AT91_PINCTRL_NONE	/* PA9 periph A */
							 AT91_PIOA 10 AT91_PERIPH_A AT91_PINCTRL_PULL_UP>;	/* PA10 periph A with pullup */
					};
				};

				usart0 {
					pinctrl_usart0: usart0-0 {
						atmel,pins =
							<AT91_PIOA 0 AT91_PERIPH_A AT91_PINCTRL_PULL_UP	/* PA0 periph A with pullup */
							 AT91_PIOA 1 AT91_PERIPH_A AT91_PINCTRL_NONE>;	/* PA1 periph A */
					};

					pinctrl_usart0_rts: usart0_rts-0 {
						atmel,pins =
							<AT91_PIOA 2 AT91_PERIPH_A AT91_PINCTRL_NONE>;	/* PA2 periph A */
					};

					pinctrl_usart0_cts: usart0_cts-0 {
						atmel,pins =
							<AT91_PIOA 3 AT91_PERIPH_A AT91_PINCTRL_NONE>;	/* PA3 periph A */
					};

					pinctrl_usart0_sck: usart0_sck-0 {
						atmel,pins =
							<AT91_PIOA 4 AT91_PERIPH_A AT91_PINCTRL_NONE>;	/* PA4 periph A */
					};
				};

				usart1 {
					pinctrl_usart1: usart1-0 {
						atmel,pins =
							<AT91_PIOA 5 AT91_PERIPH_A AT91_PINCTRL_PULL_UP	/* PA5 periph A with pullup */
							 AT91_PIOA 6 AT91_PERIPH_A AT91_PINCTRL_NONE>;	/* PA6 periph A */
					};

					pinctrl_usart1_rts: usart1_rts-0 {
						atmel,pins =
							<AT91_PIOC 27 AT91_PERIPH_C AT91_PINCTRL_NONE>;	/* PC27 periph C */
					};

					pinctrl_usart1_cts: usart1_cts-0 {
						atmel,pins =
							<AT91_PIOC 28 AT91_PERIPH_C AT91_PINCTRL_NONE>;	/* PC28 periph C */
					};

					pinctrl_usart1_sck: usart1_sck-0 {
						atmel,pins =
							<AT91_PIOC 28 AT91_PERIPH_C AT91_PINCTRL_NONE>;	/* PC29 periph C */
					};
				};

				usart2 {
					pinctrl_usart2: usart2-0 {
						atmel,pins =
							<AT91_PIOA 7 AT91_PERIPH_A AT91_PINCTRL_PULL_UP	/* PA7 periph A with pullup */
							 AT91_PIOA 8 AT91_PERIPH_A AT91_PINCTRL_NONE>;	/* PA8 periph A */
					};

					pinctrl_uart2_rts: uart2_rts-0 {
						atmel,pins =
							<AT91_PIOB 0 AT91_PERIPH_B AT91_PINCTRL_NONE>;	/* PB0 periph B */
					};

					pinctrl_uart2_cts: uart2_cts-0 {
						atmel,pins =
							<AT91_PIOB 1 AT91_PERIPH_B AT91_PINCTRL_NONE>;	/* PB1 periph B */
					};

					pinctrl_usart2_sck: usart2_sck-0 {
						atmel,pins =
							<AT91_PIOB 2 AT91_PERIPH_B AT91_PINCTRL_NONE>;	/* PB2 periph B */
					};
				};

				usart3 {
					pinctrl_usart3: usart3-0 {
						atmel,pins =
							<AT91_PIOC 22 AT91_PERIPH_B AT91_PINCTRL_PULL_UP	/* PC22 periph B with pullup */
							 AT91_PIOC 23 AT91_PERIPH_B AT91_PINCTRL_NONE>;	/* PC23 periph B */
					};

					pinctrl_usart3_rts: usart3_rts-0 {
						atmel,pins =
							<AT91_PIOC 24 AT91_PERIPH_B AT91_PINCTRL_NONE>;	/* PC24 periph B */
					};

					pinctrl_usart3_cts: usart3_cts-0 {
						atmel,pins =
							<AT91_PIOC 25 AT91_PERIPH_B AT91_PINCTRL_NONE>;	/* PC25 periph B */
					};

					pinctrl_usart3_sck: usart3_sck-0 {
						atmel,pins =
							<AT91_PIOC 26 AT91_PERIPH_B AT91_PINCTRL_NONE>;	/* PC26 periph B */
					};
				};

				uart0 {
					pinctrl_uart0: uart0-0 {
						atmel,pins =
							<AT91_PIOC 8 AT91_PERIPH_C AT91_PINCTRL_NONE	/* PC8 periph C */
							 AT91_PIOC 9 AT91_PERIPH_C AT91_PINCTRL_PULL_UP>;	/* PC9 periph C with pullup */
					};
				};

				uart1 {
					pinctrl_uart1: uart1-0 {
						atmel,pins =
							<AT91_PIOC 16 AT91_PERIPH_C AT91_PINCTRL_NONE	/* PC16 periph C */
							 AT91_PIOC 17 AT91_PERIPH_C AT91_PINCTRL_PULL_UP>;	/* PC17 periph C with pullup */
					};
				};

				nand {
					pinctrl_nand: nand-0 {
						atmel,pins =
							<AT91_PIOD 0 AT91_PERIPH_A AT91_PINCTRL_NONE	/* PD0 periph A Read Enable */
							 AT91_PIOD 1 AT91_PERIPH_A AT91_PINCTRL_NONE	/* PD1 periph A Write Enable */
							 AT91_PIOD 2 AT91_PERIPH_A AT91_PINCTRL_NONE	/* PD2 periph A Address Latch Enable */
							 AT91_PIOD 3 AT91_PERIPH_A AT91_PINCTRL_NONE	/* PD3 periph A Command Latch Enable */
							 AT91_PIOD 4 AT91_PERIPH_GPIO AT91_PINCTRL_PULL_UP	/* PD4 gpio Chip Enable pin pull_up */
							 AT91_PIOD 5 AT91_PERIPH_GPIO AT91_PINCTRL_PULL_UP	/* PD5 gpio RDY/BUSY pin pull_up */
							 AT91_PIOD 6 AT91_PERIPH_A AT91_PINCTRL_NONE	/* PD6 periph A Data bit 0 */
							 AT91_PIOD 7 AT91_PERIPH_A AT91_PINCTRL_NONE	/* PD7 periph A Data bit 1 */
							 AT91_PIOD 8 AT91_PERIPH_A AT91_PINCTRL_NONE	/* PD8 periph A Data bit 2 */
							 AT91_PIOD 9 AT91_PERIPH_A AT91_PINCTRL_NONE	/* PD9 periph A Data bit 3 */
							 AT91_PIOD 10 AT91_PERIPH_A AT91_PINCTRL_NONE	/* PD10 periph A Data bit 4 */
							 AT91_PIOD 11 AT91_PERIPH_A AT91_PINCTRL_NONE	/* PD11 periph A Data bit 5 */
							 AT91_PIOD 12 AT91_PERIPH_A AT91_PINCTRL_NONE	/* PD12 periph A Data bit 6 */
							 AT91_PIOD 13 AT91_PERIPH_A AT91_PINCTRL_NONE>;	/* PD13 periph A Data bit 7 */
					};

					pinctrl_nand_16bits: nand_16bits-0 {
						atmel,pins =
							<AT91_PIOD 14 AT91_PERIPH_A AT91_PINCTRL_NONE	/* PD14 periph A Data bit 8 */
							 AT91_PIOD 15 AT91_PERIPH_A AT91_PINCTRL_NONE	/* PD15 periph A Data bit 9 */
							 AT91_PIOD 16 AT91_PERIPH_A AT91_PINCTRL_NONE	/* PD16 periph A Data bit 10 */
							 AT91_PIOD 17 AT91_PERIPH_A AT91_PINCTRL_NONE	/* PD17 periph A Data bit 11 */
							 AT91_PIOD 18 AT91_PERIPH_A AT91_PINCTRL_NONE	/* PD18 periph A Data bit 12 */
							 AT91_PIOD 19 AT91_PERIPH_A AT91_PINCTRL_NONE	/* PD19 periph A Data bit 13 */
							 AT91_PIOD 20 AT91_PERIPH_A AT91_PINCTRL_NONE	/* PD20 periph A Data bit 14 */
							 AT91_PIOD 21 AT91_PERIPH_A AT91_PINCTRL_NONE>;	/* PD21 periph A Data bit 15 */
					};
				};

				macb0 {
					pinctrl_macb0_rmii: macb0_rmii-0 {
						atmel,pins =
							<AT91_PIOB 0 AT91_PERIPH_A AT91_PINCTRL_NONE	/* PB0 periph A */
							 AT91_PIOB 1 AT91_PERIPH_A AT91_PINCTRL_NONE	/* PB1 periph A */
							 AT91_PIOB 2 AT91_PERIPH_A AT91_PINCTRL_NONE	/* PB2 periph A */
							 AT91_PIOB 3 AT91_PERIPH_A AT91_PINCTRL_NONE	/* PB3 periph A */
							 AT91_PIOB 4 AT91_PERIPH_A AT91_PINCTRL_NONE	/* PB4 periph A */
							 AT91_PIOB 5 AT91_PERIPH_A AT91_PINCTRL_NONE	/* PB5 periph A */
							 AT91_PIOB 6 AT91_PERIPH_A AT91_PINCTRL_NONE	/* PB6 periph A */
							 AT91_PIOB 7 AT91_PERIPH_A AT91_PINCTRL_NONE	/* PB7 periph A */
							 AT91_PIOB 9 AT91_PERIPH_A AT91_PINCTRL_NONE	/* PB9 periph A */
							 AT91_PIOB 10 AT91_PERIPH_A AT91_PINCTRL_NONE>;	/* PB10 periph A */
					};

					pinctrl_macb0_rmii_mii: macb0_rmii_mii-0 {
						atmel,pins =
							<AT91_PIOB 8 AT91_PERIPH_A AT91_PINCTRL_NONE	/* PB8 periph A */
							 AT91_PIOB 11 AT91_PERIPH_A AT91_PINCTRL_NONE	/* PB11 periph A */
							 AT91_PIOB 12 AT91_PERIPH_A AT91_PINCTRL_NONE	/* PB12 periph A */
							 AT91_PIOB 13 AT91_PERIPH_A AT91_PINCTRL_NONE	/* PB13 periph A */
							 AT91_PIOB 14 AT91_PERIPH_A AT91_PINCTRL_NONE	/* PB14 periph A */
							 AT91_PIOB 15 AT91_PERIPH_A AT91_PINCTRL_NONE	/* PB15 periph A */
							 AT91_PIOB 16 AT91_PERIPH_A AT91_PINCTRL_NONE	/* PB16 periph A */
							 AT91_PIOB 17 AT91_PERIPH_A AT91_PINCTRL_NONE>;	/* PB17 periph A */
					};
				};

				mmc0 {
					pinctrl_mmc0_slot0_clk_cmd_dat0: mmc0_slot0_clk_cmd_dat0-0 {
						atmel,pins =
							<AT91_PIOA 17 AT91_PERIPH_A AT91_PINCTRL_NONE	/* PA17 periph A */
							 AT91_PIOA 16 AT91_PERIPH_A AT91_PINCTRL_PULL_UP	/* PA16 periph A with pullup */
							 AT91_PIOA 15 AT91_PERIPH_A AT91_PINCTRL_PULL_UP>;	/* PA15 periph A with pullup */
					};

					pinctrl_mmc0_slot0_dat1_3: mmc0_slot0_dat1_3-0 {
						atmel,pins =
							<AT91_PIOA 18 AT91_PERIPH_A AT91_PINCTRL_PULL_UP	/* PA18 periph A with pullup */
							 AT91_PIOA 19 AT91_PERIPH_A AT91_PINCTRL_PULL_UP	/* PA19 periph A with pullup */
							 AT91_PIOA 20 AT91_PERIPH_A AT91_PINCTRL_PULL_UP>;	/* PA20 periph A with pullup */
					};
				};

				mmc1 {
					pinctrl_mmc1_slot0_clk_cmd_dat0: mmc1_slot0_clk_cmd_dat0-0 {
						atmel,pins =
							<AT91_PIOA 13 AT91_PERIPH_B AT91_PINCTRL_NONE	/* PA13 periph B */
							 AT91_PIOA 12 AT91_PERIPH_B AT91_PINCTRL_PULL_UP	/* PA12 periph B with pullup */
							 AT91_PIOA 11 AT91_PERIPH_B AT91_PINCTRL_PULL_UP>;	/* PA11 periph B with pullup */
					};

					pinctrl_mmc1_slot0_dat1_3: mmc1_slot0_dat1_3-0 {
						atmel,pins =
							<AT91_PIOA 2 AT91_PERIPH_B AT91_PINCTRL_PULL_UP	/* PA2 periph B with pullup */
							 AT91_PIOA 3 AT91_PERIPH_B AT91_PINCTRL_PULL_UP	/* PA3 periph B with pullup */
							 AT91_PIOA 4 AT91_PERIPH_B AT91_PINCTRL_PULL_UP>;	/* PA4 periph B with pullup */
					};
				};

				ssc0 {
					pinctrl_ssc0_tx: ssc0_tx-0 {
						atmel,pins =
							<AT91_PIOA 24 AT91_PERIPH_B AT91_PINCTRL_NONE	/* PA24 periph B */
							 AT91_PIOA 25 AT91_PERIPH_B AT91_PINCTRL_NONE	/* PA25 periph B */
							 AT91_PIOA 26 AT91_PERIPH_B AT91_PINCTRL_NONE>;	/* PA26 periph B */
					};

					pinctrl_ssc0_rx: ssc0_rx-0 {
						atmel,pins =
							<AT91_PIOA 27 AT91_PERIPH_B AT91_PINCTRL_NONE	/* PA27 periph B */
							 AT91_PIOA 28 AT91_PERIPH_B AT91_PINCTRL_NONE	/* PA28 periph B */
							 AT91_PIOA 29 AT91_PERIPH_B AT91_PINCTRL_NONE>;	/* PA29 periph B */
					};
				};

				spi0 {
					pinctrl_spi0: spi0-0 {
						atmel,pins =
							<AT91_PIOA 11 AT91_PERIPH_A AT91_PINCTRL_NONE	/* PA11 periph A SPI0_MISO pin */
							 AT91_PIOA 12 AT91_PERIPH_A AT91_PINCTRL_NONE	/* PA12 periph A SPI0_MOSI pin */
							 AT91_PIOA 13 AT91_PERIPH_A AT91_PINCTRL_NONE>;	/* PA13 periph A SPI0_SPCK pin */
					};
				};

				spi1 {
					pinctrl_spi1: spi1-0 {
						atmel,pins =
							<AT91_PIOA 21 AT91_PERIPH_B AT91_PINCTRL_NONE	/* PA21 periph B SPI1_MISO pin */
							 AT91_PIOA 22 AT91_PERIPH_B AT91_PINCTRL_NONE	/* PA22 periph B SPI1_MOSI pin */
							 AT91_PIOA 23 AT91_PERIPH_B AT91_PINCTRL_NONE>;	/* PA23 periph B SPI1_SPCK pin */
					};
				};

				i2c0 {
					pinctrl_i2c0: i2c0-0 {
						atmel,pins =
							<AT91_PIOA 30 AT91_PERIPH_A AT91_PINCTRL_NONE	/* PA30 periph A I2C0 data */
							 AT91_PIOA 31 AT91_PERIPH_A AT91_PINCTRL_NONE>;	/* PA31 periph A I2C0 clock */
					};
				};

				i2c1 {
					pinctrl_i2c1: i2c1-0 {
						atmel,pins =
							<AT91_PIOC 0 AT91_PERIPH_C AT91_PINCTRL_NONE	/* PC0 periph C I2C1 data */
							 AT91_PIOC 1 AT91_PERIPH_C AT91_PINCTRL_NONE>;	/* PC1 periph C I2C1 clock */
					};
				};

				i2c2 {
					pinctrl_i2c2: i2c2-0 {
						atmel,pins =
							<AT91_PIOB 4 AT91_PERIPH_B AT91_PINCTRL_NONE	/* PB4 periph B I2C2 data */
							 AT91_PIOB 5 AT91_PERIPH_B AT91_PINCTRL_NONE>;	/* PB5 periph B I2C2 clock */
					};
				};

				i2c_gpio0 {
					pinctrl_i2c_gpio0: i2c_gpio0-0 {
						atmel,pins =
							<AT91_PIOA 30 AT91_PERIPH_GPIO AT91_PINCTRL_MULTI_DRIVE	/* PA30 gpio multidrive I2C0 data */
							 AT91_PIOA 31 AT91_PERIPH_GPIO AT91_PINCTRL_MULTI_DRIVE>;	/* PA31 gpio multidrive I2C0 clock */
					};
				};

				i2c_gpio1 {
					pinctrl_i2c_gpio1: i2c_gpio1-0 {
						atmel,pins =
							<AT91_PIOC 0 AT91_PERIPH_GPIO AT91_PINCTRL_MULTI_DRIVE	/* PC0 gpio multidrive I2C1 data */
							 AT91_PIOC 1 AT91_PERIPH_GPIO AT91_PINCTRL_MULTI_DRIVE>;	/* PC1 gpio multidrive I2C1 clock */
					};
				};

				i2c_gpio2 {
					pinctrl_i2c_gpio2: i2c_gpio2-0 {
						atmel,pins =
							<AT91_PIOB 4 AT91_PERIPH_GPIO AT91_PINCTRL_MULTI_DRIVE	/* PB4 gpio multidrive I2C2 data */
							 AT91_PIOB 5 AT91_PERIPH_GPIO AT91_PINCTRL_MULTI_DRIVE>;	/* PB5 gpio multidrive I2C2 clock */
<<<<<<< HEAD
=======
					};
				};

				tcb0 {
					pinctrl_tcb0_tclk0: tcb0_tclk0-0 {
						atmel,pins = <AT91_PIOA 24 AT91_PERIPH_A AT91_PINCTRL_NONE>;
					};

					pinctrl_tcb0_tclk1: tcb0_tclk1-0 {
						atmel,pins = <AT91_PIOA 25 AT91_PERIPH_A AT91_PINCTRL_NONE>;
					};

					pinctrl_tcb0_tclk2: tcb0_tclk2-0 {
						atmel,pins = <AT91_PIOA 26 AT91_PERIPH_A AT91_PINCTRL_NONE>;
					};

					pinctrl_tcb0_tioa0: tcb0_tioa0-0 {
						atmel,pins = <AT91_PIOA 21 AT91_PERIPH_A AT91_PINCTRL_NONE>;
					};

					pinctrl_tcb0_tioa1: tcb0_tioa1-0 {
						atmel,pins = <AT91_PIOA 22 AT91_PERIPH_A AT91_PINCTRL_NONE>;
					};

					pinctrl_tcb0_tioa2: tcb0_tioa2-0 {
						atmel,pins = <AT91_PIOA 23 AT91_PERIPH_A AT91_PINCTRL_NONE>;
					};

					pinctrl_tcb0_tiob0: tcb0_tiob0-0 {
						atmel,pins = <AT91_PIOA 27 AT91_PERIPH_A AT91_PINCTRL_NONE>;
					};

					pinctrl_tcb0_tiob1: tcb0_tiob1-0 {
						atmel,pins = <AT91_PIOA 28 AT91_PERIPH_A AT91_PINCTRL_NONE>;
					};

					pinctrl_tcb0_tiob2: tcb0_tiob2-0 {
						atmel,pins = <AT91_PIOA 29 AT91_PERIPH_A AT91_PINCTRL_NONE>;
					};
				};

				tcb1 {
					pinctrl_tcb1_tclk0: tcb1_tclk0-0 {
						atmel,pins = <AT91_PIOC 4 AT91_PERIPH_C AT91_PINCTRL_NONE>;
					};

					pinctrl_tcb1_tclk1: tcb1_tclk1-0 {
						atmel,pins = <AT91_PIOC 7 AT91_PERIPH_C AT91_PINCTRL_NONE>;
					};

					pinctrl_tcb1_tclk2: tcb1_tclk2-0 {
						atmel,pins = <AT91_PIOC 14 AT91_PERIPH_C AT91_PINCTRL_NONE>;
					};

					pinctrl_tcb1_tioa0: tcb1_tioa0-0 {
						atmel,pins = <AT91_PIOC 2 AT91_PERIPH_C AT91_PINCTRL_NONE>;
					};

					pinctrl_tcb1_tioa1: tcb1_tioa1-0 {
						atmel,pins = <AT91_PIOC 5 AT91_PERIPH_C AT91_PINCTRL_NONE>;
					};

					pinctrl_tcb1_tioa2: tcb1_tioa2-0 {
						atmel,pins = <AT91_PIOC 12 AT91_PERIPH_C AT91_PINCTRL_NONE>;
					};

					pinctrl_tcb1_tiob0: tcb1_tiob0-0 {
						atmel,pins = <AT91_PIOC 3 AT91_PERIPH_C AT91_PINCTRL_NONE>;
					};

					pinctrl_tcb1_tiob1: tcb1_tiob1-0 {
						atmel,pins = <AT91_PIOC 6 AT91_PERIPH_C AT91_PINCTRL_NONE>;
					};

					pinctrl_tcb1_tiob2: tcb1_tiob2-0 {
						atmel,pins = <AT91_PIOC 13 AT91_PERIPH_C AT91_PINCTRL_NONE>;
>>>>>>> 9686bb66
					};
				};

				pioA: gpio@fffff400 {
					compatible = "atmel,at91sam9x5-gpio", "atmel,at91rm9200-gpio";
					reg = <0xfffff400 0x200>;
					interrupts = <2 IRQ_TYPE_LEVEL_HIGH 1>;
					#gpio-cells = <2>;
					gpio-controller;
					interrupt-controller;
					#interrupt-cells = <2>;
				};

				pioB: gpio@fffff600 {
					compatible = "atmel,at91sam9x5-gpio", "atmel,at91rm9200-gpio";
					reg = <0xfffff600 0x200>;
					interrupts = <2 IRQ_TYPE_LEVEL_HIGH 1>;
					#gpio-cells = <2>;
					gpio-controller;
					#gpio-lines = <19>;
					interrupt-controller;
					#interrupt-cells = <2>;
				};

				pioC: gpio@fffff800 {
					compatible = "atmel,at91sam9x5-gpio", "atmel,at91rm9200-gpio";
					reg = <0xfffff800 0x200>;
					interrupts = <3 IRQ_TYPE_LEVEL_HIGH 1>;
					#gpio-cells = <2>;
					gpio-controller;
					interrupt-controller;
					#interrupt-cells = <2>;
				};

				pioD: gpio@fffffa00 {
					compatible = "atmel,at91sam9x5-gpio", "atmel,at91rm9200-gpio";
					reg = <0xfffffa00 0x200>;
					interrupts = <3 IRQ_TYPE_LEVEL_HIGH 1>;
					#gpio-cells = <2>;
					gpio-controller;
					#gpio-lines = <22>;
					interrupt-controller;
					#interrupt-cells = <2>;
				};
			};

			ssc0: ssc@f0010000 {
				compatible = "atmel,at91sam9g45-ssc";
				reg = <0xf0010000 0x4000>;
				interrupts = <28 IRQ_TYPE_LEVEL_HIGH 5>;
				pinctrl-names = "default";
				pinctrl-0 = <&pinctrl_ssc0_tx &pinctrl_ssc0_rx>;
				status = "disabled";
			};

			mmc0: mmc@f0008000 {
				compatible = "atmel,hsmci";
				reg = <0xf0008000 0x600>;
				interrupts = <12 IRQ_TYPE_LEVEL_HIGH 0>;
<<<<<<< HEAD
				dmas = <&dma0 1 0>;
=======
				dmas = <&dma0 1 AT91_DMA_CFG_PER_ID(0)>;
>>>>>>> 9686bb66
				dma-names = "rxtx";
				#address-cells = <1>;
				#size-cells = <0>;
				status = "disabled";
			};

			mmc1: mmc@f000c000 {
				compatible = "atmel,hsmci";
				reg = <0xf000c000 0x600>;
				interrupts = <26 IRQ_TYPE_LEVEL_HIGH 0>;
<<<<<<< HEAD
				dmas = <&dma1 1 0>;
=======
				dmas = <&dma1 1 AT91_DMA_CFG_PER_ID(0)>;
>>>>>>> 9686bb66
				dma-names = "rxtx";
				#address-cells = <1>;
				#size-cells = <0>;
				status = "disabled";
			};

			dbgu: serial@fffff200 {
				compatible = "atmel,at91sam9260-usart";
				reg = <0xfffff200 0x200>;
				interrupts = <1 IRQ_TYPE_LEVEL_HIGH 7>;
				pinctrl-names = "default";
				pinctrl-0 = <&pinctrl_dbgu>;
				status = "disabled";
			};

			usart0: serial@f801c000 {
				compatible = "atmel,at91sam9260-usart";
				reg = <0xf801c000 0x200>;
				interrupts = <5 IRQ_TYPE_LEVEL_HIGH 5>;
				pinctrl-names = "default";
				pinctrl-0 = <&pinctrl_usart0>;
				status = "disabled";
			};

			usart1: serial@f8020000 {
				compatible = "atmel,at91sam9260-usart";
				reg = <0xf8020000 0x200>;
				interrupts = <6 IRQ_TYPE_LEVEL_HIGH 5>;
				pinctrl-names = "default";
				pinctrl-0 = <&pinctrl_usart1>;
				status = "disabled";
			};

			usart2: serial@f8024000 {
				compatible = "atmel,at91sam9260-usart";
				reg = <0xf8024000 0x200>;
				interrupts = <7 IRQ_TYPE_LEVEL_HIGH 5>;
				pinctrl-names = "default";
				pinctrl-0 = <&pinctrl_usart2>;
				status = "disabled";
			};

			macb0: ethernet@f802c000 {
				compatible = "cdns,at32ap7000-macb", "cdns,macb";
				reg = <0xf802c000 0x100>;
				interrupts = <24 IRQ_TYPE_LEVEL_HIGH 3>;
				pinctrl-names = "default";
				pinctrl-0 = <&pinctrl_macb0_rmii>;
				status = "disabled";
			};

			macb1: ethernet@f8030000 {
				compatible = "cdns,at32ap7000-macb", "cdns,macb";
				reg = <0xf8030000 0x100>;
				interrupts = <27 IRQ_TYPE_LEVEL_HIGH 3>;
				status = "disabled";
			};

			i2c0: i2c@f8010000 {
				compatible = "atmel,at91sam9x5-i2c";
				reg = <0xf8010000 0x100>;
				interrupts = <9 IRQ_TYPE_LEVEL_HIGH 6>;
<<<<<<< HEAD
				dmas = <&dma0 1 7>,
				       <&dma0 1 8>;
=======
				dmas = <&dma0 1 AT91_DMA_CFG_PER_ID(7)>,
				       <&dma0 1 AT91_DMA_CFG_PER_ID(8)>;
>>>>>>> 9686bb66
				dma-names = "tx", "rx";
				#address-cells = <1>;
				#size-cells = <0>;
				pinctrl-names = "default";
				pinctrl-0 = <&pinctrl_i2c0>;
				status = "disabled";
			};

			i2c1: i2c@f8014000 {
				compatible = "atmel,at91sam9x5-i2c";
				reg = <0xf8014000 0x100>;
				interrupts = <10 IRQ_TYPE_LEVEL_HIGH 6>;
<<<<<<< HEAD
				dmas = <&dma1 1 5>,
				       <&dma1 1 6>;
=======
				dmas = <&dma1 1 AT91_DMA_CFG_PER_ID(5)>,
				       <&dma1 1 AT91_DMA_CFG_PER_ID(6)>;
>>>>>>> 9686bb66
				dma-names = "tx", "rx";
				#address-cells = <1>;
				#size-cells = <0>;
				pinctrl-names = "default";
				pinctrl-0 = <&pinctrl_i2c1>;
				status = "disabled";
			};

			i2c2: i2c@f8018000 {
				compatible = "atmel,at91sam9x5-i2c";
				reg = <0xf8018000 0x100>;
				interrupts = <11 IRQ_TYPE_LEVEL_HIGH 6>;
<<<<<<< HEAD
				dmas = <&dma0 1 9>,
				       <&dma0 1 10>;
=======
				dmas = <&dma0 1 AT91_DMA_CFG_PER_ID(9)>,
				       <&dma0 1 AT91_DMA_CFG_PER_ID(10)>;
>>>>>>> 9686bb66
				dma-names = "tx", "rx";
				#address-cells = <1>;
				#size-cells = <0>;
				pinctrl-names = "default";
				pinctrl-0 = <&pinctrl_i2c2>;
				status = "disabled";
			};

			uart0: serial@f8040000 {
				compatible = "atmel,at91sam9260-usart";
				reg = <0xf8040000 0x200>;
				interrupts = <15 IRQ_TYPE_LEVEL_HIGH 5>;
				pinctrl-names = "default";
				pinctrl-0 = <&pinctrl_uart0>;
				status = "disabled";
			};

			uart1: serial@f8044000 {
				compatible = "atmel,at91sam9260-usart";
				reg = <0xf8044000 0x200>;
				interrupts = <16 IRQ_TYPE_LEVEL_HIGH 5>;
				pinctrl-names = "default";
				pinctrl-0 = <&pinctrl_uart1>;
				status = "disabled";
			};

			adc0: adc@f804c000 {
				compatible = "atmel,at91sam9260-adc";
				reg = <0xf804c000 0x100>;
				interrupts = <19 IRQ_TYPE_LEVEL_HIGH 0>;
				atmel,adc-use-external;
				atmel,adc-channels-used = <0xffff>;
				atmel,adc-vref = <3300>;
				atmel,adc-num-channels = <12>;
				atmel,adc-startup-time = <40>;
				atmel,adc-channel-base = <0x50>;
				atmel,adc-drdy-mask = <0x1000000>;
				atmel,adc-status-register = <0x30>;
				atmel,adc-trigger-register = <0xc0>;
				atmel,adc-res = <8 10>;
				atmel,adc-res-names = "lowres", "highres";
				atmel,adc-use-res = "highres";

				trigger@0 {
					trigger-name = "external-rising";
					trigger-value = <0x1>;
					trigger-external;
				};

				trigger@1 {
					trigger-name = "external-falling";
					trigger-value = <0x2>;
					trigger-external;
				};

				trigger@2 {
					trigger-name = "external-any";
					trigger-value = <0x3>;
					trigger-external;
				};

				trigger@3 {
					trigger-name = "continuous";
					trigger-value = <0x6>;
				};
			};

			spi0: spi@f0000000 {
				#address-cells = <1>;
				#size-cells = <0>;
				compatible = "atmel,at91rm9200-spi";
				reg = <0xf0000000 0x100>;
				interrupts = <13 IRQ_TYPE_LEVEL_HIGH 3>;
<<<<<<< HEAD
=======
				dmas = <&dma0 1 AT91_DMA_CFG_PER_ID(1)>,
				       <&dma0 1 AT91_DMA_CFG_PER_ID(2)>;
				dma-names = "tx", "rx";
>>>>>>> 9686bb66
				pinctrl-names = "default";
				pinctrl-0 = <&pinctrl_spi0>;
				status = "disabled";
			};

			spi1: spi@f0004000 {
				#address-cells = <1>;
				#size-cells = <0>;
				compatible = "atmel,at91rm9200-spi";
				reg = <0xf0004000 0x100>;
				interrupts = <14 IRQ_TYPE_LEVEL_HIGH 3>;
<<<<<<< HEAD
=======
				dmas = <&dma1 1 AT91_DMA_CFG_PER_ID(1)>,
				       <&dma1 1 AT91_DMA_CFG_PER_ID(2)>;
				dma-names = "tx", "rx";
>>>>>>> 9686bb66
				pinctrl-names = "default";
				pinctrl-0 = <&pinctrl_spi1>;
				status = "disabled";
			};

			usb2: gadget@f803c000 {
				#address-cells = <1>;
				#size-cells = <0>;
				compatible = "atmel,at91sam9rl-udc";
				reg = <0x00500000 0x80000
				       0xf803c000 0x400>;
				interrupts = <23 IRQ_TYPE_LEVEL_HIGH 0>;
				status = "disabled";

				ep0 {
					reg = <0>;
					atmel,fifo-size = <64>;
					atmel,nb-banks = <1>;
				};

				ep1 {
					reg = <1>;
					atmel,fifo-size = <1024>;
					atmel,nb-banks = <2>;
					atmel,can-dma;
					atmel,can-isoc;
				};

				ep2 {
					reg = <2>;
					atmel,fifo-size = <1024>;
					atmel,nb-banks = <2>;
					atmel,can-dma;
					atmel,can-isoc;
				};

				ep3 {
					reg = <3>;
					atmel,fifo-size = <1024>;
					atmel,nb-banks = <3>;
					atmel,can-dma;
				};

				ep4 {
					reg = <4>;
					atmel,fifo-size = <1024>;
					atmel,nb-banks = <3>;
					atmel,can-dma;
				};

				ep5 {
					reg = <5>;
					atmel,fifo-size = <1024>;
					atmel,nb-banks = <3>;
					atmel,can-dma;
					atmel,can-isoc;
				};

				ep6 {
					reg = <6>;
					atmel,fifo-size = <1024>;
					atmel,nb-banks = <3>;
					atmel,can-dma;
					atmel,can-isoc;
				};
			};

			watchdog@fffffe40 {
				compatible = "atmel,at91sam9260-wdt";
				reg = <0xfffffe40 0x10>;
				status = "disabled";
			};

			rtc@fffffeb0 {
				compatible = "atmel,at91sam9x5-rtc";
				reg = <0xfffffeb0 0x40>;
				interrupts = <1 IRQ_TYPE_LEVEL_HIGH 7>;
				status = "disabled";
			};
		};

		nand0: nand@40000000 {
			compatible = "atmel,at91rm9200-nand";
			#address-cells = <1>;
			#size-cells = <1>;
			reg = <0x40000000 0x10000000
			       0xffffe000 0x600		/* PMECC Registers */
			       0xffffe600 0x200		/* PMECC Error Location Registers */
			       0x00108000 0x18000	/* PMECC looup table in ROM code  */
			      >;
			atmel,pmecc-lookup-table-offset = <0x0 0x8000>;
			atmel,nand-addr-offset = <21>;
			atmel,nand-cmd-offset = <22>;
			pinctrl-names = "default";
			pinctrl-0 = <&pinctrl_nand>;
			gpios = <&pioD 5 GPIO_ACTIVE_HIGH
				 &pioD 4 GPIO_ACTIVE_HIGH
				 0
				>;
			status = "disabled";
		};

		usb0: ohci@00600000 {
			compatible = "atmel,at91rm9200-ohci", "usb-ohci";
			reg = <0x00600000 0x100000>;
			interrupts = <22 IRQ_TYPE_LEVEL_HIGH 2>;
			status = "disabled";
		};

		usb1: ehci@00700000 {
			compatible = "atmel,at91sam9g45-ehci", "usb-ehci";
			reg = <0x00700000 0x100000>;
			interrupts = <22 IRQ_TYPE_LEVEL_HIGH 2>;
			status = "disabled";
		};
	};

	i2c@0 {
		compatible = "i2c-gpio";
		gpios = <&pioA 30 GPIO_ACTIVE_HIGH /* sda */
			 &pioA 31 GPIO_ACTIVE_HIGH /* scl */
			>;
		i2c-gpio,sda-open-drain;
		i2c-gpio,scl-open-drain;
		i2c-gpio,delay-us = <2>;	/* ~100 kHz */
		#address-cells = <1>;
		#size-cells = <0>;
		pinctrl-names = "default";
		pinctrl-0 = <&pinctrl_i2c_gpio0>;
		status = "disabled";
	};

	i2c@1 {
		compatible = "i2c-gpio";
		gpios = <&pioC 0 GPIO_ACTIVE_HIGH /* sda */
			 &pioC 1 GPIO_ACTIVE_HIGH /* scl */
			>;
		i2c-gpio,sda-open-drain;
		i2c-gpio,scl-open-drain;
		i2c-gpio,delay-us = <2>;	/* ~100 kHz */
		#address-cells = <1>;
		#size-cells = <0>;
		pinctrl-names = "default";
		pinctrl-0 = <&pinctrl_i2c_gpio1>;
		status = "disabled";
	};

	i2c@2 {
		compatible = "i2c-gpio";
		gpios = <&pioB 4 GPIO_ACTIVE_HIGH /* sda */
			 &pioB 5 GPIO_ACTIVE_HIGH /* scl */
			>;
		i2c-gpio,sda-open-drain;
		i2c-gpio,scl-open-drain;
		i2c-gpio,delay-us = <2>;	/* ~100 kHz */
		#address-cells = <1>;
		#size-cells = <0>;
		pinctrl-names = "default";
		pinctrl-0 = <&pinctrl_i2c_gpio2>;
		status = "disabled";
	};
};<|MERGE_RESOLUTION|>--- conflicted
+++ resolved
@@ -10,10 +10,7 @@
  */
 
 #include "skeleton.dtsi"
-<<<<<<< HEAD
-=======
 #include <dt-bindings/dma/at91.h>
->>>>>>> 9686bb66
 #include <dt-bindings/pinctrl/at91.h>
 #include <dt-bindings/interrupt-controller/irq.h>
 #include <dt-bindings/gpio/gpio.h>
@@ -419,8 +416,6 @@
 						atmel,pins =
 							<AT91_PIOB 4 AT91_PERIPH_GPIO AT91_PINCTRL_MULTI_DRIVE	/* PB4 gpio multidrive I2C2 data */
 							 AT91_PIOB 5 AT91_PERIPH_GPIO AT91_PINCTRL_MULTI_DRIVE>;	/* PB5 gpio multidrive I2C2 clock */
-<<<<<<< HEAD
-=======
 					};
 				};
 
@@ -497,7 +492,6 @@
 
 					pinctrl_tcb1_tiob2: tcb1_tiob2-0 {
 						atmel,pins = <AT91_PIOC 13 AT91_PERIPH_C AT91_PINCTRL_NONE>;
->>>>>>> 9686bb66
 					};
 				};
 
@@ -557,11 +551,7 @@
 				compatible = "atmel,hsmci";
 				reg = <0xf0008000 0x600>;
 				interrupts = <12 IRQ_TYPE_LEVEL_HIGH 0>;
-<<<<<<< HEAD
-				dmas = <&dma0 1 0>;
-=======
 				dmas = <&dma0 1 AT91_DMA_CFG_PER_ID(0)>;
->>>>>>> 9686bb66
 				dma-names = "rxtx";
 				#address-cells = <1>;
 				#size-cells = <0>;
@@ -572,11 +562,7 @@
 				compatible = "atmel,hsmci";
 				reg = <0xf000c000 0x600>;
 				interrupts = <26 IRQ_TYPE_LEVEL_HIGH 0>;
-<<<<<<< HEAD
-				dmas = <&dma1 1 0>;
-=======
 				dmas = <&dma1 1 AT91_DMA_CFG_PER_ID(0)>;
->>>>>>> 9686bb66
 				dma-names = "rxtx";
 				#address-cells = <1>;
 				#size-cells = <0>;
@@ -639,13 +625,8 @@
 				compatible = "atmel,at91sam9x5-i2c";
 				reg = <0xf8010000 0x100>;
 				interrupts = <9 IRQ_TYPE_LEVEL_HIGH 6>;
-<<<<<<< HEAD
-				dmas = <&dma0 1 7>,
-				       <&dma0 1 8>;
-=======
 				dmas = <&dma0 1 AT91_DMA_CFG_PER_ID(7)>,
 				       <&dma0 1 AT91_DMA_CFG_PER_ID(8)>;
->>>>>>> 9686bb66
 				dma-names = "tx", "rx";
 				#address-cells = <1>;
 				#size-cells = <0>;
@@ -658,13 +639,8 @@
 				compatible = "atmel,at91sam9x5-i2c";
 				reg = <0xf8014000 0x100>;
 				interrupts = <10 IRQ_TYPE_LEVEL_HIGH 6>;
-<<<<<<< HEAD
-				dmas = <&dma1 1 5>,
-				       <&dma1 1 6>;
-=======
 				dmas = <&dma1 1 AT91_DMA_CFG_PER_ID(5)>,
 				       <&dma1 1 AT91_DMA_CFG_PER_ID(6)>;
->>>>>>> 9686bb66
 				dma-names = "tx", "rx";
 				#address-cells = <1>;
 				#size-cells = <0>;
@@ -677,13 +653,8 @@
 				compatible = "atmel,at91sam9x5-i2c";
 				reg = <0xf8018000 0x100>;
 				interrupts = <11 IRQ_TYPE_LEVEL_HIGH 6>;
-<<<<<<< HEAD
-				dmas = <&dma0 1 9>,
-				       <&dma0 1 10>;
-=======
 				dmas = <&dma0 1 AT91_DMA_CFG_PER_ID(9)>,
 				       <&dma0 1 AT91_DMA_CFG_PER_ID(10)>;
->>>>>>> 9686bb66
 				dma-names = "tx", "rx";
 				#address-cells = <1>;
 				#size-cells = <0>;
@@ -757,12 +728,9 @@
 				compatible = "atmel,at91rm9200-spi";
 				reg = <0xf0000000 0x100>;
 				interrupts = <13 IRQ_TYPE_LEVEL_HIGH 3>;
-<<<<<<< HEAD
-=======
 				dmas = <&dma0 1 AT91_DMA_CFG_PER_ID(1)>,
 				       <&dma0 1 AT91_DMA_CFG_PER_ID(2)>;
 				dma-names = "tx", "rx";
->>>>>>> 9686bb66
 				pinctrl-names = "default";
 				pinctrl-0 = <&pinctrl_spi0>;
 				status = "disabled";
@@ -774,12 +742,9 @@
 				compatible = "atmel,at91rm9200-spi";
 				reg = <0xf0004000 0x100>;
 				interrupts = <14 IRQ_TYPE_LEVEL_HIGH 3>;
-<<<<<<< HEAD
-=======
 				dmas = <&dma1 1 AT91_DMA_CFG_PER_ID(1)>,
 				       <&dma1 1 AT91_DMA_CFG_PER_ID(2)>;
 				dma-names = "tx", "rx";
->>>>>>> 9686bb66
 				pinctrl-names = "default";
 				pinctrl-0 = <&pinctrl_spi1>;
 				status = "disabled";
