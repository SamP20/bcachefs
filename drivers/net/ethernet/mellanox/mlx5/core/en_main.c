--- conflicted
+++ resolved
@@ -2859,7 +2859,6 @@
 	int num_txqs, num_rxqs, nch, ntc;
 	int old_num_txqs, old_ntc;
 	int err;
-<<<<<<< HEAD
 
 	old_num_txqs = netdev->real_num_tx_queues;
 	old_ntc = netdev->num_tc;
@@ -2892,40 +2891,6 @@
 	 */
 	WARN_ON_ONCE(netif_set_real_num_tx_queues(netdev, old_num_txqs));
 
-=======
-
-	old_num_txqs = netdev->real_num_tx_queues;
-	old_ntc = netdev->num_tc;
-
-	nch = priv->channels.params.num_channels;
-	ntc = priv->channels.params.num_tc;
-	num_txqs = nch * ntc;
-	num_rxqs = nch * priv->profile->rq_groups;
-
-	mlx5e_netdev_set_tcs(netdev, nch, ntc);
-
-	err = netif_set_real_num_tx_queues(netdev, num_txqs);
-	if (err) {
-		netdev_warn(netdev, "netif_set_real_num_tx_queues failed, %d\n", err);
-		goto err_tcs;
-	}
-	err = netif_set_real_num_rx_queues(netdev, num_rxqs);
-	if (err) {
-		netdev_warn(netdev, "netif_set_real_num_rx_queues failed, %d\n", err);
-		goto err_txqs;
-	}
-
-	return 0;
-
-err_txqs:
-	/* netif_set_real_num_rx_queues could fail only when nch increased. Only
-	 * one of nch and ntc is changed in this function. That means, the call
-	 * to netif_set_real_num_tx_queues below should not fail, because it
-	 * decreases the number of TX queues.
-	 */
-	WARN_ON_ONCE(netif_set_real_num_tx_queues(netdev, old_num_txqs));
-
->>>>>>> 84569f32
 err_tcs:
 	mlx5e_netdev_set_tcs(netdev, old_num_txqs / old_ntc, old_ntc);
 	return err;
@@ -4760,7 +4725,6 @@
 		params->rx_cq_moderation = mlx5e_get_def_rx_moderation(cq_period_mode);
 	}
 }
-<<<<<<< HEAD
 
 void mlx5e_set_tx_cq_mode_params(struct mlx5e_params *params, u8 cq_period_mode)
 {
@@ -4770,17 +4734,6 @@
 				MLX5_CQ_PERIOD_MODE_START_FROM_CQE);
 }
 
-=======
-
-void mlx5e_set_tx_cq_mode_params(struct mlx5e_params *params, u8 cq_period_mode)
-{
-	mlx5e_reset_tx_moderation(params, cq_period_mode);
-	MLX5E_SET_PFLAG(params, MLX5E_PFLAG_TX_CQE_BASED_MODER,
-			params->tx_cq_moderation.cq_period_mode ==
-				MLX5_CQ_PERIOD_MODE_START_FROM_CQE);
-}
-
->>>>>>> 84569f32
 void mlx5e_set_rx_cq_mode_params(struct mlx5e_params *params, u8 cq_period_mode)
 {
 	mlx5e_reset_rx_moderation(params, cq_period_mode);
