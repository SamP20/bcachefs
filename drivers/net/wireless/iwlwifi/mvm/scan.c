--- conflicted
+++ resolved
@@ -590,16 +590,6 @@
 	if (iwl_mvm_is_radio_killed(mvm)) {
 		ret = 0;
 		goto out;
-<<<<<<< HEAD
-	}
-
-	if (mvm->scan_status != IWL_MVM_SCAN_SCHED &&
-	    (!(mvm->fw->ucode_capa.api[0] & IWL_UCODE_TLV_API_LMAC_SCAN) ||
-	     mvm->scan_status != IWL_MVM_SCAN_OS)) {
-		IWL_DEBUG_SCAN(mvm, "No scan to stop\n");
-		return 0;
-=======
->>>>>>> 01e97e65
 	}
 
 	iwl_init_notification_wait(&mvm->notif_wait, &wait_scan_done,
