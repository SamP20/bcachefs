--- conflicted
+++ resolved
@@ -26,7 +26,6 @@
 }
 
 static inline bool node_started(const struct i915_sched_node *node)
-<<<<<<< HEAD
 {
 	return i915_request_started(node_to_request(node));
 }
@@ -34,118 +33,6 @@
 static inline bool node_signaled(const struct i915_sched_node *node)
 {
 	return i915_request_completed(node_to_request(node));
-}
-
-void i915_sched_node_init(struct i915_sched_node *node)
-{
-	INIT_LIST_HEAD(&node->signalers_list);
-	INIT_LIST_HEAD(&node->waiters_list);
-	INIT_LIST_HEAD(&node->link);
-	node->attr.priority = I915_PRIORITY_INVALID;
-	node->semaphores = 0;
-	node->flags = 0;
-}
-
-static struct i915_dependency *
-i915_dependency_alloc(void)
-{
-	return kmem_cache_alloc(global.slab_dependencies, GFP_KERNEL);
-}
-
-static void
-i915_dependency_free(struct i915_dependency *dep)
-{
-	kmem_cache_free(global.slab_dependencies, dep);
-}
-
-bool __i915_sched_node_add_dependency(struct i915_sched_node *node,
-				      struct i915_sched_node *signal,
-				      struct i915_dependency *dep,
-				      unsigned long flags)
-{
-	bool ret = false;
-
-	spin_lock_irq(&schedule_lock);
-
-	if (!node_signaled(signal)) {
-		INIT_LIST_HEAD(&dep->dfs_link);
-		list_add(&dep->wait_link, &signal->waiters_list);
-		list_add(&dep->signal_link, &node->signalers_list);
-		dep->signaler = signal;
-		dep->flags = flags;
-
-		/* Keep track of whether anyone on this chain has a semaphore */
-		if (signal->flags & I915_SCHED_HAS_SEMAPHORE_CHAIN &&
-		    !node_started(signal))
-			node->flags |= I915_SCHED_HAS_SEMAPHORE_CHAIN;
-
-		ret = true;
-	}
-
-	spin_unlock_irq(&schedule_lock);
-
-	return ret;
-}
-
-int i915_sched_node_add_dependency(struct i915_sched_node *node,
-				   struct i915_sched_node *signal)
-{
-	struct i915_dependency *dep;
-
-	dep = i915_dependency_alloc();
-	if (!dep)
-		return -ENOMEM;
-
-	if (!__i915_sched_node_add_dependency(node, signal, dep,
-					      I915_DEPENDENCY_ALLOC))
-		i915_dependency_free(dep);
-
-	return 0;
-}
-
-void i915_sched_node_fini(struct i915_sched_node *node)
-{
-	struct i915_dependency *dep, *tmp;
-
-	GEM_BUG_ON(!list_empty(&node->link));
-
-	spin_lock_irq(&schedule_lock);
-
-	/*
-	 * Everyone we depended upon (the fences we wait to be signaled)
-	 * should retire before us and remove themselves from our list.
-	 * However, retirement is run independently on each timeline and
-	 * so we may be called out-of-order.
-	 */
-	list_for_each_entry_safe(dep, tmp, &node->signalers_list, signal_link) {
-		GEM_BUG_ON(!node_signaled(dep->signaler));
-		GEM_BUG_ON(!list_empty(&dep->dfs_link));
-
-		list_del(&dep->wait_link);
-		if (dep->flags & I915_DEPENDENCY_ALLOC)
-			i915_dependency_free(dep);
-	}
-
-	/* Remove ourselves from everyone who depends upon us */
-	list_for_each_entry_safe(dep, tmp, &node->waiters_list, wait_link) {
-		GEM_BUG_ON(dep->signaler != node);
-		GEM_BUG_ON(!list_empty(&dep->dfs_link));
-
-		list_del(&dep->signal_link);
-		if (dep->flags & I915_DEPENDENCY_ALLOC)
-			i915_dependency_free(dep);
-	}
-
-	spin_unlock_irq(&schedule_lock);
-=======
-{
-	return i915_request_started(node_to_request(node));
-}
-
-static inline bool node_signaled(const struct i915_sched_node *node)
-{
-	return i915_request_completed(node_to_request(node));
->>>>>>> 4b972a01
 }
 
 static inline struct i915_priolist *to_priolist(struct rb_node *rb)
@@ -370,11 +257,7 @@
 	}
 
 	memset(&cache, 0, sizeof(cache));
-<<<<<<< HEAD
-	engine = rq->engine;
-=======
 	engine = node_to_request(node)->engine;
->>>>>>> 4b972a01
 	spin_lock(&engine->timeline.lock);
 
 	/* Fifo and depth-first replacement ensure our deps execute before us */
@@ -431,10 +314,6 @@
 void i915_schedule(struct i915_request *rq, const struct i915_sched_attr *attr)
 {
 	spin_lock_irq(&schedule_lock);
-<<<<<<< HEAD
-	__i915_schedule(rq, attr);
-	spin_unlock_irq(&schedule_lock);
-=======
 	__i915_schedule(&rq->sched, attr);
 	spin_unlock_irq(&schedule_lock);
 }
@@ -445,15 +324,10 @@
 
 	attr.priority |= bump;
 	__i915_schedule(node, &attr);
->>>>>>> 4b972a01
 }
 
 void i915_schedule_bump_priority(struct i915_request *rq, unsigned int bump)
 {
-<<<<<<< HEAD
-	struct i915_sched_attr attr;
-=======
->>>>>>> 4b972a01
 	unsigned long flags;
 
 	GEM_BUG_ON(bump & ~I915_PRIORITY_MASK);
@@ -462,12 +336,9 @@
 		return;
 
 	spin_lock_irqsave(&schedule_lock, flags);
-<<<<<<< HEAD
-=======
 	__bump_priority(&rq->sched, bump);
 	spin_unlock_irqrestore(&schedule_lock, flags);
 }
->>>>>>> 4b972a01
 
 void i915_sched_node_init(struct i915_sched_node *node)
 {
@@ -615,49 +486,6 @@
 	i915_global_register(&global.base);
 	return 0;
 
-<<<<<<< HEAD
-	spin_unlock_irqrestore(&schedule_lock, flags);
-}
-
-void __i915_priolist_free(struct i915_priolist *p)
-{
-	kmem_cache_free(global.slab_priorities, p);
-}
-
-static void i915_global_scheduler_shrink(void)
-{
-	kmem_cache_shrink(global.slab_dependencies);
-	kmem_cache_shrink(global.slab_priorities);
-}
-
-static void i915_global_scheduler_exit(void)
-{
-	kmem_cache_destroy(global.slab_dependencies);
-	kmem_cache_destroy(global.slab_priorities);
-}
-
-static struct i915_global_scheduler global = { {
-	.shrink = i915_global_scheduler_shrink,
-	.exit = i915_global_scheduler_exit,
-} };
-
-int __init i915_global_scheduler_init(void)
-{
-	global.slab_dependencies = KMEM_CACHE(i915_dependency,
-					      SLAB_HWCACHE_ALIGN);
-	if (!global.slab_dependencies)
-		return -ENOMEM;
-
-	global.slab_priorities = KMEM_CACHE(i915_priolist,
-					    SLAB_HWCACHE_ALIGN);
-	if (!global.slab_priorities)
-		goto err_priorities;
-
-	i915_global_register(&global.base);
-	return 0;
-
-=======
->>>>>>> 4b972a01
 err_priorities:
 	kmem_cache_destroy(global.slab_priorities);
 	return -ENOMEM;
