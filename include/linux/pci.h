/*
 *	pci.h
 *
 *	PCI defines and function prototypes
 *	Copyright 1994, Drew Eckhardt
 *	Copyright 1997--1999 Martin Mares <mj@ucw.cz>
 *
 *	For more information, please consult the following manuals (look at
 *	http://www.pcisig.com/ for how to get them):
 *
 *	PCI BIOS Specification
 *	PCI Local Bus Specification
 *	PCI to PCI Bridge Specification
 *	PCI System Design Guide
 */

#ifndef LINUX_PCI_H
#define LINUX_PCI_H

#include <linux/pci_regs.h>	/* The pci register defines */

/*
 * The PCI interface treats multi-function devices as independent
 * devices.  The slot/function address of each device is encoded
 * in a single byte as follows:
 *
 *	7:3 = slot
 *	2:0 = function
 */
#define PCI_DEVFN(slot, func)	((((slot) & 0x1f) << 3) | ((func) & 0x07))
#define PCI_SLOT(devfn)		(((devfn) >> 3) & 0x1f)
#define PCI_FUNC(devfn)		((devfn) & 0x07)

/* Ioctls for /proc/bus/pci/X/Y nodes. */
#define PCIIOC_BASE		('P' << 24 | 'C' << 16 | 'I' << 8)
#define PCIIOC_CONTROLLER	(PCIIOC_BASE | 0x00)	/* Get controller for PCI device. */
#define PCIIOC_MMAP_IS_IO	(PCIIOC_BASE | 0x01)	/* Set mmap state to I/O space. */
#define PCIIOC_MMAP_IS_MEM	(PCIIOC_BASE | 0x02)	/* Set mmap state to MEM space. */
#define PCIIOC_WRITE_COMBINE	(PCIIOC_BASE | 0x03)	/* Enable/disable write-combining. */

#ifdef __KERNEL__

#include <linux/mod_devicetable.h>

#include <linux/types.h>
#include <linux/init.h>
#include <linux/ioport.h>
#include <linux/list.h>
#include <linux/compiler.h>
#include <linux/errno.h>
#include <linux/kobject.h>
#include <linux/atomic.h>
#include <linux/device.h>
#include <linux/io.h>
#include <linux/irqreturn.h>

/* Include the ID list */
#include <linux/pci_ids.h>

/* pci_slot represents a physical slot */
struct pci_slot {
	struct pci_bus *bus;		/* The bus this slot is on */
	struct list_head list;		/* node in list of slots on this bus */
	struct hotplug_slot *hotplug;	/* Hotplug info (migrate over time) */
	unsigned char number;		/* PCI_SLOT(pci_dev->devfn) */
	struct kobject kobj;
};

static inline const char *pci_slot_name(const struct pci_slot *slot)
{
	return kobject_name(&slot->kobj);
}

/* File state for mmap()s on /proc/bus/pci/X/Y */
enum pci_mmap_state {
	pci_mmap_io,
	pci_mmap_mem
};

/* This defines the direction arg to the DMA mapping routines. */
#define PCI_DMA_BIDIRECTIONAL	0
#define PCI_DMA_TODEVICE	1
#define PCI_DMA_FROMDEVICE	2
#define PCI_DMA_NONE		3

/*
 *  For PCI devices, the region numbers are assigned this way:
 */
enum {
	/* #0-5: standard PCI resources */
	PCI_STD_RESOURCES,
	PCI_STD_RESOURCE_END = 5,

	/* #6: expansion ROM resource */
	PCI_ROM_RESOURCE,

	/* device specific resources */
#ifdef CONFIG_PCI_IOV
	PCI_IOV_RESOURCES,
	PCI_IOV_RESOURCE_END = PCI_IOV_RESOURCES + PCI_SRIOV_NUM_BARS - 1,
#endif

	/* resources assigned to buses behind the bridge */
#define PCI_BRIDGE_RESOURCE_NUM 4

	PCI_BRIDGE_RESOURCES,
	PCI_BRIDGE_RESOURCE_END = PCI_BRIDGE_RESOURCES +
				  PCI_BRIDGE_RESOURCE_NUM - 1,

	/* total resources associated with a PCI device */
	PCI_NUM_RESOURCES,

	/* preserve this for compatibility */
	DEVICE_COUNT_RESOURCE
};

typedef int __bitwise pci_power_t;

#define PCI_D0		((pci_power_t __force) 0)
#define PCI_D1		((pci_power_t __force) 1)
#define PCI_D2		((pci_power_t __force) 2)
#define PCI_D3hot	((pci_power_t __force) 3)
#define PCI_D3cold	((pci_power_t __force) 4)
#define PCI_UNKNOWN	((pci_power_t __force) 5)
#define PCI_POWER_ERROR	((pci_power_t __force) -1)

/* Remember to update this when the list above changes! */
extern const char *pci_power_names[];

static inline const char *pci_power_name(pci_power_t state)
{
	return pci_power_names[1 + (int) state];
}

#define PCI_PM_D2_DELAY	200
#define PCI_PM_D3_WAIT	10
#define PCI_PM_BUS_WAIT	50

/** The pci_channel state describes connectivity between the CPU and
 *  the pci device.  If some PCI bus between here and the pci device
 *  has crashed or locked up, this info is reflected here.
 */
typedef unsigned int __bitwise pci_channel_state_t;

enum pci_channel_state {
	/* I/O channel is in normal state */
	pci_channel_io_normal = (__force pci_channel_state_t) 1,

	/* I/O to channel is blocked */
	pci_channel_io_frozen = (__force pci_channel_state_t) 2,

	/* PCI card is dead */
	pci_channel_io_perm_failure = (__force pci_channel_state_t) 3,
};

typedef unsigned int __bitwise pcie_reset_state_t;

enum pcie_reset_state {
	/* Reset is NOT asserted (Use to deassert reset) */
	pcie_deassert_reset = (__force pcie_reset_state_t) 1,

	/* Use #PERST to reset PCI-E device */
	pcie_warm_reset = (__force pcie_reset_state_t) 2,

	/* Use PCI-E Hot Reset to reset device */
	pcie_hot_reset = (__force pcie_reset_state_t) 3
};

typedef unsigned short __bitwise pci_dev_flags_t;
enum pci_dev_flags {
	/* INTX_DISABLE in PCI_COMMAND register disables MSI
	 * generation too.
	 */
	PCI_DEV_FLAGS_MSI_INTX_DISABLE_BUG = (__force pci_dev_flags_t) 1,
	/* Device configuration is irrevocably lost if disabled into D3 */
	PCI_DEV_FLAGS_NO_D3 = (__force pci_dev_flags_t) 2,
	/* Provide indication device is assigned by a Virtual Machine Manager */
	PCI_DEV_FLAGS_ASSIGNED = (__force pci_dev_flags_t) 4,
};

enum pci_irq_reroute_variant {
	INTEL_IRQ_REROUTE_VARIANT = 1,
	MAX_IRQ_REROUTE_VARIANTS = 3
};

typedef unsigned short __bitwise pci_bus_flags_t;
enum pci_bus_flags {
	PCI_BUS_FLAGS_NO_MSI   = (__force pci_bus_flags_t) 1,
	PCI_BUS_FLAGS_NO_MMRBC = (__force pci_bus_flags_t) 2,
};

/* Based on the PCI Hotplug Spec, but some values are made up by us */
enum pci_bus_speed {
	PCI_SPEED_33MHz			= 0x00,
	PCI_SPEED_66MHz			= 0x01,
	PCI_SPEED_66MHz_PCIX		= 0x02,
	PCI_SPEED_100MHz_PCIX		= 0x03,
	PCI_SPEED_133MHz_PCIX		= 0x04,
	PCI_SPEED_66MHz_PCIX_ECC	= 0x05,
	PCI_SPEED_100MHz_PCIX_ECC	= 0x06,
	PCI_SPEED_133MHz_PCIX_ECC	= 0x07,
	PCI_SPEED_66MHz_PCIX_266	= 0x09,
	PCI_SPEED_100MHz_PCIX_266	= 0x0a,
	PCI_SPEED_133MHz_PCIX_266	= 0x0b,
	AGP_UNKNOWN			= 0x0c,
	AGP_1X				= 0x0d,
	AGP_2X				= 0x0e,
	AGP_4X				= 0x0f,
	AGP_8X				= 0x10,
	PCI_SPEED_66MHz_PCIX_533	= 0x11,
	PCI_SPEED_100MHz_PCIX_533	= 0x12,
	PCI_SPEED_133MHz_PCIX_533	= 0x13,
	PCIE_SPEED_2_5GT		= 0x14,
	PCIE_SPEED_5_0GT		= 0x15,
	PCIE_SPEED_8_0GT		= 0x16,
	PCI_SPEED_UNKNOWN		= 0xff,
};

struct pci_cap_saved_data {
	char cap_nr;
	unsigned int size;
	u32 data[0];
};

struct pci_cap_saved_state {
	struct hlist_node next;
	struct pci_cap_saved_data cap;
};

struct pcie_link_state;
struct pci_vpd;
struct pci_sriov;
struct pci_ats;

/*
 * The pci_dev structure is used to describe PCI devices.
 */
struct pci_dev {
	struct list_head bus_list;	/* node in per-bus list */
	struct pci_bus	*bus;		/* bus this device is on */
	struct pci_bus	*subordinate;	/* bus this device bridges to */

	void		*sysdata;	/* hook for sys-specific extension */
	struct proc_dir_entry *procent;	/* device entry in /proc/bus/pci */
	struct pci_slot	*slot;		/* Physical slot this device is in */

	unsigned int	devfn;		/* encoded device & function index */
	unsigned short	vendor;
	unsigned short	device;
	unsigned short	subsystem_vendor;
	unsigned short	subsystem_device;
	unsigned int	class;		/* 3 bytes: (base,sub,prog-if) */
	u8		revision;	/* PCI revision, low byte of class word */
	u8		hdr_type;	/* PCI header type (`multi' flag masked out) */
	u8		pcie_cap;	/* PCI-E capability offset */
	u8		pcie_type:4;	/* PCI-E device/port type */
	u8		pcie_mpss:3;	/* PCI-E Max Payload Size Supported */
	u8		rom_base_reg;	/* which config register controls the ROM */
	u8		pin;  		/* which interrupt pin this device uses */

	struct pci_driver *driver;	/* which driver has allocated this device */
	u64		dma_mask;	/* Mask of the bits of bus address this
					   device implements.  Normally this is
					   0xffffffff.  You only need to change
					   this if your device has broken DMA
					   or supports 64-bit transfers.  */

	struct device_dma_parameters dma_parms;

	pci_power_t     current_state;  /* Current operating state. In ACPI-speak,
					   this is D0-D3, D0 being fully functional,
					   and D3 being off. */
	int		pm_cap;		/* PM capability offset in the
					   configuration space */
	unsigned int	pme_support:5;	/* Bitmask of states from which PME#
					   can be generated */
	unsigned int	pme_interrupt:1;
	unsigned int	d1_support:1;	/* Low power state D1 is supported */
	unsigned int	d2_support:1;	/* Low power state D2 is supported */
	unsigned int	no_d1d2:1;	/* Only allow D0 and D3 */
	unsigned int	mmio_always_on:1;	/* disallow turning off io/mem
						   decoding during bar sizing */
	unsigned int	wakeup_prepared:1;
	unsigned int	d3_delay;	/* D3->D0 transition time in ms */

#ifdef CONFIG_PCIEASPM
	struct pcie_link_state	*link_state;	/* ASPM link state. */
#endif

	pci_channel_state_t error_state;	/* current connectivity state */
	struct	device	dev;		/* Generic device interface */

	int		cfg_size;	/* Size of configuration space */

	/*
	 * Instead of touching interrupt line and base address registers
	 * directly, use the values stored here. They might be different!
	 */
	unsigned int	irq;
	struct resource resource[DEVICE_COUNT_RESOURCE]; /* I/O and memory regions + expansion ROMs */
	resource_size_t	fw_addr[DEVICE_COUNT_RESOURCE]; /* FW-assigned addr */

	/* These fields are used by common fixups */
	unsigned int	transparent:1;	/* Transparent PCI bridge */
	unsigned int	multifunction:1;/* Part of multi-function device */
	/* keep track of device state */
	unsigned int	is_added:1;
	unsigned int	is_busmaster:1; /* device is busmaster */
	unsigned int	no_msi:1;	/* device may not use msi */
	unsigned int	block_ucfg_access:1;	/* userspace config space access is blocked */
	unsigned int	broken_parity_status:1;	/* Device generates false positive parity */
	unsigned int	irq_reroute_variant:2;	/* device needs IRQ rerouting variant */
	unsigned int 	msi_enabled:1;
	unsigned int	msix_enabled:1;
	unsigned int	ari_enabled:1;	/* ARI forwarding */
	unsigned int	is_managed:1;
	unsigned int	is_pcie:1;	/* Obsolete. Will be removed.
					   Use pci_is_pcie() instead */
	unsigned int    needs_freset:1; /* Dev requires fundamental reset */
	unsigned int	state_saved:1;
	unsigned int	is_physfn:1;
	unsigned int	is_virtfn:1;
	unsigned int	reset_fn:1;
	unsigned int    is_hotplug_bridge:1;
	unsigned int    __aer_firmware_first_valid:1;
	unsigned int	__aer_firmware_first:1;
	pci_dev_flags_t dev_flags;
	atomic_t	enable_cnt;	/* pci_enable_device has been called */

	u32		saved_config_space[16]; /* config space saved at suspend time */
	struct hlist_head saved_cap_space;
	struct bin_attribute *rom_attr; /* attribute descriptor for sysfs ROM entry */
	int rom_attr_enabled;		/* has display of the rom attribute been enabled? */
	struct bin_attribute *res_attr[DEVICE_COUNT_RESOURCE]; /* sysfs file for resources */
	struct bin_attribute *res_attr_wc[DEVICE_COUNT_RESOURCE]; /* sysfs file for WC mapping of resources */
#ifdef CONFIG_PCI_MSI
	struct list_head msi_list;
#endif
	struct pci_vpd *vpd;
#ifdef CONFIG_PCI_IOV
	union {
		struct pci_sriov *sriov;	/* SR-IOV capability related */
		struct pci_dev *physfn;	/* the PF this VF is associated with */
	};
	struct pci_ats	*ats;	/* Address Translation Service */
#endif
};

static inline struct pci_dev *pci_physfn(struct pci_dev *dev)
{
#ifdef CONFIG_PCI_IOV
	if (dev->is_virtfn)
		dev = dev->physfn;
#endif

	return dev;
}

extern struct pci_dev *alloc_pci_dev(void);

#define pci_dev_b(n) list_entry(n, struct pci_dev, bus_list)
#define	to_pci_dev(n) container_of(n, struct pci_dev, dev)
#define for_each_pci_dev(d) while ((d = pci_get_device(PCI_ANY_ID, PCI_ANY_ID, d)) != NULL)

static inline int pci_channel_offline(struct pci_dev *pdev)
{
	return (pdev->error_state != pci_channel_io_normal);
}

static inline struct pci_cap_saved_state *pci_find_saved_cap(
	struct pci_dev *pci_dev, char cap)
{
	struct pci_cap_saved_state *tmp;
	struct hlist_node *pos;

	hlist_for_each_entry(tmp, pos, &pci_dev->saved_cap_space, next) {
		if (tmp->cap.cap_nr == cap)
			return tmp;
	}
	return NULL;
}

static inline void pci_add_saved_cap(struct pci_dev *pci_dev,
	struct pci_cap_saved_state *new_cap)
{
	hlist_add_head(&new_cap->next, &pci_dev->saved_cap_space);
}

/*
 * The first PCI_BRIDGE_RESOURCE_NUM PCI bus resources (those that correspond
 * to P2P or CardBus bridge windows) go in a table.  Additional ones (for
 * buses below host bridges or subtractive decode bridges) go in the list.
 * Use pci_bus_for_each_resource() to iterate through all the resources.
 */

/*
 * PCI_SUBTRACTIVE_DECODE means the bridge forwards the window implicitly
 * and there's no way to program the bridge with the details of the window.
 * This does not apply to ACPI _CRS windows, even with the _DEC subtractive-
 * decode bit set, because they are explicit and can be programmed with _SRS.
 */
#define PCI_SUBTRACTIVE_DECODE	0x1

struct pci_bus_resource {
	struct list_head list;
	struct resource *res;
	unsigned int flags;
};

#define PCI_REGION_FLAG_MASK	0x0fU	/* These bits of resource flags tell us the PCI region flags */

struct pci_bus {
	struct list_head node;		/* node in list of buses */
	struct pci_bus	*parent;	/* parent bus this bridge is on */
	struct list_head children;	/* list of child buses */
	struct list_head devices;	/* list of devices on this bus */
	struct pci_dev	*self;		/* bridge device as seen by parent */
	struct list_head slots;		/* list of slots on this bus */
	struct resource *resource[PCI_BRIDGE_RESOURCE_NUM];
	struct list_head resources;	/* address space routed to this bus */

	struct pci_ops	*ops;		/* configuration access functions */
	void		*sysdata;	/* hook for sys-specific extension */
	struct proc_dir_entry *procdir;	/* directory entry in /proc/bus/pci */

	unsigned char	number;		/* bus number */
	unsigned char	primary;	/* number of primary bridge */
	unsigned char	secondary;	/* number of secondary bridge */
	unsigned char	subordinate;	/* max number of subordinate buses */
	unsigned char	max_bus_speed;	/* enum pci_bus_speed */
	unsigned char	cur_bus_speed;	/* enum pci_bus_speed */

	char		name[48];

	unsigned short  bridge_ctl;	/* manage NO_ISA/FBB/et al behaviors */
	pci_bus_flags_t bus_flags;	/* Inherited by child busses */
	struct device		*bridge;
	struct device		dev;
	struct bin_attribute	*legacy_io; /* legacy I/O for this bus */
	struct bin_attribute	*legacy_mem; /* legacy mem */
	unsigned int		is_added:1;
};

#define pci_bus_b(n)	list_entry(n, struct pci_bus, node)
#define to_pci_bus(n)	container_of(n, struct pci_bus, dev)

/*
 * Returns true if the pci bus is root (behind host-pci bridge),
 * false otherwise
 */
static inline bool pci_is_root_bus(struct pci_bus *pbus)
{
	return !(pbus->parent);
}

#ifdef CONFIG_PCI_MSI
static inline bool pci_dev_msi_enabled(struct pci_dev *pci_dev)
{
	return pci_dev->msi_enabled || pci_dev->msix_enabled;
}
#else
static inline bool pci_dev_msi_enabled(struct pci_dev *pci_dev) { return false; }
#endif

/*
 * Error values that may be returned by PCI functions.
 */
#define PCIBIOS_SUCCESSFUL		0x00
#define PCIBIOS_FUNC_NOT_SUPPORTED	0x81
#define PCIBIOS_BAD_VENDOR_ID		0x83
#define PCIBIOS_DEVICE_NOT_FOUND	0x86
#define PCIBIOS_BAD_REGISTER_NUMBER	0x87
#define PCIBIOS_SET_FAILED		0x88
#define PCIBIOS_BUFFER_TOO_SMALL	0x89

/* Low-level architecture-dependent routines */

struct pci_ops {
	int (*read)(struct pci_bus *bus, unsigned int devfn, int where, int size, u32 *val);
	int (*write)(struct pci_bus *bus, unsigned int devfn, int where, int size, u32 val);
};

/*
 * ACPI needs to be able to access PCI config space before we've done a
 * PCI bus scan and created pci_bus structures.
 */
extern int raw_pci_read(unsigned int domain, unsigned int bus,
			unsigned int devfn, int reg, int len, u32 *val);
extern int raw_pci_write(unsigned int domain, unsigned int bus,
			unsigned int devfn, int reg, int len, u32 val);

struct pci_bus_region {
	resource_size_t start;
	resource_size_t end;
};

struct pci_dynids {
	spinlock_t lock;            /* protects list, index */
	struct list_head list;      /* for IDs added at runtime */
};

/* ---------------------------------------------------------------- */
/** PCI Error Recovery System (PCI-ERS).  If a PCI device driver provides
 *  a set of callbacks in struct pci_error_handlers, then that device driver
 *  will be notified of PCI bus errors, and will be driven to recovery
 *  when an error occurs.
 */

typedef unsigned int __bitwise pci_ers_result_t;

enum pci_ers_result {
	/* no result/none/not supported in device driver */
	PCI_ERS_RESULT_NONE = (__force pci_ers_result_t) 1,

	/* Device driver can recover without slot reset */
	PCI_ERS_RESULT_CAN_RECOVER = (__force pci_ers_result_t) 2,

	/* Device driver wants slot to be reset. */
	PCI_ERS_RESULT_NEED_RESET = (__force pci_ers_result_t) 3,

	/* Device has completely failed, is unrecoverable */
	PCI_ERS_RESULT_DISCONNECT = (__force pci_ers_result_t) 4,

	/* Device driver is fully recovered and operational */
	PCI_ERS_RESULT_RECOVERED = (__force pci_ers_result_t) 5,
};

/* PCI bus error event callbacks */
struct pci_error_handlers {
	/* PCI bus error detected on this device */
	pci_ers_result_t (*error_detected)(struct pci_dev *dev,
					   enum pci_channel_state error);

	/* MMIO has been re-enabled, but not DMA */
	pci_ers_result_t (*mmio_enabled)(struct pci_dev *dev);

	/* PCI Express link has been reset */
	pci_ers_result_t (*link_reset)(struct pci_dev *dev);

	/* PCI slot has been reset */
	pci_ers_result_t (*slot_reset)(struct pci_dev *dev);

	/* Device driver may resume normal operations */
	void (*resume)(struct pci_dev *dev);
};

/* ---------------------------------------------------------------- */

struct module;
struct pci_driver {
	struct list_head node;
	const char *name;
	const struct pci_device_id *id_table;	/* must be non-NULL for probe to be called */
	int  (*probe)  (struct pci_dev *dev, const struct pci_device_id *id);	/* New device inserted */
	void (*remove) (struct pci_dev *dev);	/* Device removed (NULL if not a hot-plug capable driver) */
	int  (*suspend) (struct pci_dev *dev, pm_message_t state);	/* Device suspended */
	int  (*suspend_late) (struct pci_dev *dev, pm_message_t state);
	int  (*resume_early) (struct pci_dev *dev);
	int  (*resume) (struct pci_dev *dev);	                /* Device woken up */
	void (*shutdown) (struct pci_dev *dev);
	struct pci_error_handlers *err_handler;
	struct device_driver	driver;
	struct pci_dynids dynids;
};

#define	to_pci_driver(drv) container_of(drv, struct pci_driver, driver)

/**
 * DEFINE_PCI_DEVICE_TABLE - macro used to describe a pci device table
 * @_table: device table name
 *
 * This macro is used to create a struct pci_device_id array (a device table)
 * in a generic manner.
 */
#define DEFINE_PCI_DEVICE_TABLE(_table) \
	const struct pci_device_id _table[] __devinitconst

/**
 * PCI_DEVICE - macro used to describe a specific pci device
 * @vend: the 16 bit PCI Vendor ID
 * @dev: the 16 bit PCI Device ID
 *
 * This macro is used to create a struct pci_device_id that matches a
 * specific device.  The subvendor and subdevice fields will be set to
 * PCI_ANY_ID.
 */
#define PCI_DEVICE(vend,dev) \
	.vendor = (vend), .device = (dev), \
	.subvendor = PCI_ANY_ID, .subdevice = PCI_ANY_ID

/**
 * PCI_DEVICE_CLASS - macro used to describe a specific pci device class
 * @dev_class: the class, subclass, prog-if triple for this device
 * @dev_class_mask: the class mask for this device
 *
 * This macro is used to create a struct pci_device_id that matches a
 * specific PCI class.  The vendor, device, subvendor, and subdevice
 * fields will be set to PCI_ANY_ID.
 */
#define PCI_DEVICE_CLASS(dev_class,dev_class_mask) \
	.class = (dev_class), .class_mask = (dev_class_mask), \
	.vendor = PCI_ANY_ID, .device = PCI_ANY_ID, \
	.subvendor = PCI_ANY_ID, .subdevice = PCI_ANY_ID

/**
 * PCI_VDEVICE - macro used to describe a specific pci device in short form
 * @vendor: the vendor name
 * @device: the 16 bit PCI Device ID
 *
 * This macro is used to create a struct pci_device_id that matches a
 * specific PCI device.  The subvendor, and subdevice fields will be set
 * to PCI_ANY_ID. The macro allows the next field to follow as the device
 * private data.
 */

#define PCI_VDEVICE(vendor, device)		\
	PCI_VENDOR_ID_##vendor, (device),	\
	PCI_ANY_ID, PCI_ANY_ID, 0, 0

/* these external functions are only available when PCI support is enabled */
#ifdef CONFIG_PCI

extern void pcie_bus_configure_settings(struct pci_bus *bus, u8 smpss);

enum pcie_bus_config_types {
<<<<<<< HEAD
	PCIE_BUS_PERFORMANCE,
	PCIE_BUS_SAFE,
=======
	PCIE_BUS_TUNE_OFF,
	PCIE_BUS_SAFE,
	PCIE_BUS_PERFORMANCE,
>>>>>>> 3ee72ca9
	PCIE_BUS_PEER2PEER,
};

extern enum pcie_bus_config_types pcie_bus_config;

extern struct bus_type pci_bus_type;

/* Do NOT directly access these two variables, unless you are arch specific pci
 * code, or pci core code. */
extern struct list_head pci_root_buses;	/* list of all known PCI buses */
/* Some device drivers need know if pci is initiated */
extern int no_pci_devices(void);

void pcibios_fixup_bus(struct pci_bus *);
int __must_check pcibios_enable_device(struct pci_dev *, int mask);
char *pcibios_setup(char *str);

/* Used only when drivers/pci/setup.c is used */
resource_size_t pcibios_align_resource(void *, const struct resource *,
				resource_size_t,
				resource_size_t);
void pcibios_update_irq(struct pci_dev *, int irq);

/* Weak but can be overriden by arch */
void pci_fixup_cardbus(struct pci_bus *);

/* Generic PCI functions used internally */

void pcibios_scan_specific_bus(int busn);
extern struct pci_bus *pci_find_bus(int domain, int busnr);
void pci_bus_add_devices(const struct pci_bus *bus);
struct pci_bus *pci_scan_bus_parented(struct device *parent, int bus,
				      struct pci_ops *ops, void *sysdata);
static inline struct pci_bus * __devinit pci_scan_bus(int bus, struct pci_ops *ops,
					   void *sysdata)
{
	struct pci_bus *root_bus;
	root_bus = pci_scan_bus_parented(NULL, bus, ops, sysdata);
	if (root_bus)
		pci_bus_add_devices(root_bus);
	return root_bus;
}
struct pci_bus *pci_create_bus(struct device *parent, int bus,
			       struct pci_ops *ops, void *sysdata);
struct pci_bus *pci_add_new_bus(struct pci_bus *parent, struct pci_dev *dev,
				int busnr);
void pcie_update_link_speed(struct pci_bus *bus, u16 link_status);
struct pci_slot *pci_create_slot(struct pci_bus *parent, int slot_nr,
				 const char *name,
				 struct hotplug_slot *hotplug);
void pci_destroy_slot(struct pci_slot *slot);
void pci_renumber_slot(struct pci_slot *slot, int slot_nr);
int pci_scan_slot(struct pci_bus *bus, int devfn);
struct pci_dev *pci_scan_single_device(struct pci_bus *bus, int devfn);
void pci_device_add(struct pci_dev *dev, struct pci_bus *bus);
unsigned int pci_scan_child_bus(struct pci_bus *bus);
int __must_check pci_bus_add_device(struct pci_dev *dev);
void pci_read_bridge_bases(struct pci_bus *child);
struct resource *pci_find_parent_resource(const struct pci_dev *dev,
					  struct resource *res);
u8 pci_swizzle_interrupt_pin(struct pci_dev *dev, u8 pin);
int pci_get_interrupt_pin(struct pci_dev *dev, struct pci_dev **bridge);
u8 pci_common_swizzle(struct pci_dev *dev, u8 *pinp);
extern struct pci_dev *pci_dev_get(struct pci_dev *dev);
extern void pci_dev_put(struct pci_dev *dev);
extern void pci_remove_bus(struct pci_bus *b);
extern void pci_remove_bus_device(struct pci_dev *dev);
extern void pci_stop_bus_device(struct pci_dev *dev);
void pci_setup_cardbus(struct pci_bus *bus);
extern void pci_sort_breadthfirst(void);
#define dev_is_pci(d) ((d)->bus == &pci_bus_type)
#define dev_is_pf(d) ((dev_is_pci(d) ? to_pci_dev(d)->is_physfn : false))
#define dev_num_vf(d) ((dev_is_pci(d) ? pci_num_vf(to_pci_dev(d)) : 0))

/* Generic PCI functions exported to card drivers */

enum pci_lost_interrupt_reason {
	PCI_LOST_IRQ_NO_INFORMATION = 0,
	PCI_LOST_IRQ_DISABLE_MSI,
	PCI_LOST_IRQ_DISABLE_MSIX,
	PCI_LOST_IRQ_DISABLE_ACPI,
};
enum pci_lost_interrupt_reason pci_lost_interrupt(struct pci_dev *dev);
int pci_find_capability(struct pci_dev *dev, int cap);
int pci_find_next_capability(struct pci_dev *dev, u8 pos, int cap);
int pci_find_ext_capability(struct pci_dev *dev, int cap);
int pci_bus_find_ext_capability(struct pci_bus *bus, unsigned int devfn,
				int cap);
int pci_find_ht_capability(struct pci_dev *dev, int ht_cap);
int pci_find_next_ht_capability(struct pci_dev *dev, int pos, int ht_cap);
struct pci_bus *pci_find_next_bus(const struct pci_bus *from);

struct pci_dev *pci_get_device(unsigned int vendor, unsigned int device,
				struct pci_dev *from);
struct pci_dev *pci_get_subsys(unsigned int vendor, unsigned int device,
				unsigned int ss_vendor, unsigned int ss_device,
				struct pci_dev *from);
struct pci_dev *pci_get_slot(struct pci_bus *bus, unsigned int devfn);
struct pci_dev *pci_get_domain_bus_and_slot(int domain, unsigned int bus,
					    unsigned int devfn);
static inline struct pci_dev *pci_get_bus_and_slot(unsigned int bus,
						   unsigned int devfn)
{
	return pci_get_domain_bus_and_slot(0, bus, devfn);
}
struct pci_dev *pci_get_class(unsigned int class, struct pci_dev *from);
int pci_dev_present(const struct pci_device_id *ids);

int pci_bus_read_config_byte(struct pci_bus *bus, unsigned int devfn,
			     int where, u8 *val);
int pci_bus_read_config_word(struct pci_bus *bus, unsigned int devfn,
			     int where, u16 *val);
int pci_bus_read_config_dword(struct pci_bus *bus, unsigned int devfn,
			      int where, u32 *val);
int pci_bus_write_config_byte(struct pci_bus *bus, unsigned int devfn,
			      int where, u8 val);
int pci_bus_write_config_word(struct pci_bus *bus, unsigned int devfn,
			      int where, u16 val);
int pci_bus_write_config_dword(struct pci_bus *bus, unsigned int devfn,
			       int where, u32 val);
struct pci_ops *pci_bus_set_ops(struct pci_bus *bus, struct pci_ops *ops);

static inline int pci_read_config_byte(struct pci_dev *dev, int where, u8 *val)
{
	return pci_bus_read_config_byte(dev->bus, dev->devfn, where, val);
}
static inline int pci_read_config_word(struct pci_dev *dev, int where, u16 *val)
{
	return pci_bus_read_config_word(dev->bus, dev->devfn, where, val);
}
static inline int pci_read_config_dword(struct pci_dev *dev, int where,
					u32 *val)
{
	return pci_bus_read_config_dword(dev->bus, dev->devfn, where, val);
}
static inline int pci_write_config_byte(struct pci_dev *dev, int where, u8 val)
{
	return pci_bus_write_config_byte(dev->bus, dev->devfn, where, val);
}
static inline int pci_write_config_word(struct pci_dev *dev, int where, u16 val)
{
	return pci_bus_write_config_word(dev->bus, dev->devfn, where, val);
}
static inline int pci_write_config_dword(struct pci_dev *dev, int where,
					 u32 val)
{
	return pci_bus_write_config_dword(dev->bus, dev->devfn, where, val);
}

int __must_check pci_enable_device(struct pci_dev *dev);
int __must_check pci_enable_device_io(struct pci_dev *dev);
int __must_check pci_enable_device_mem(struct pci_dev *dev);
int __must_check pci_reenable_device(struct pci_dev *);
int __must_check pcim_enable_device(struct pci_dev *pdev);
void pcim_pin_device(struct pci_dev *pdev);

static inline int pci_is_enabled(struct pci_dev *pdev)
{
	return (atomic_read(&pdev->enable_cnt) > 0);
}

static inline int pci_is_managed(struct pci_dev *pdev)
{
	return pdev->is_managed;
}

void pci_disable_device(struct pci_dev *dev);
void pci_set_master(struct pci_dev *dev);
void pci_clear_master(struct pci_dev *dev);
int pci_set_pcie_reset_state(struct pci_dev *dev, enum pcie_reset_state state);
int pci_set_cacheline_size(struct pci_dev *dev);
#define HAVE_PCI_SET_MWI
int __must_check pci_set_mwi(struct pci_dev *dev);
int pci_try_set_mwi(struct pci_dev *dev);
void pci_clear_mwi(struct pci_dev *dev);
void pci_intx(struct pci_dev *dev, int enable);
void pci_msi_off(struct pci_dev *dev);
int pci_set_dma_max_seg_size(struct pci_dev *dev, unsigned int size);
int pci_set_dma_seg_boundary(struct pci_dev *dev, unsigned long mask);
int pcix_get_max_mmrbc(struct pci_dev *dev);
int pcix_get_mmrbc(struct pci_dev *dev);
int pcix_set_mmrbc(struct pci_dev *dev, int mmrbc);
int pcie_get_readrq(struct pci_dev *dev);
int pcie_set_readrq(struct pci_dev *dev, int rq);
int pcie_get_mps(struct pci_dev *dev);
int pcie_set_mps(struct pci_dev *dev, int mps);
int __pci_reset_function(struct pci_dev *dev);
int pci_reset_function(struct pci_dev *dev);
void pci_update_resource(struct pci_dev *dev, int resno);
int __must_check pci_assign_resource(struct pci_dev *dev, int i);
int __must_check pci_reassign_resource(struct pci_dev *dev, int i, resource_size_t add_size, resource_size_t align);
int pci_select_bars(struct pci_dev *dev, unsigned long flags);

/* ROM control related routines */
int pci_enable_rom(struct pci_dev *pdev);
void pci_disable_rom(struct pci_dev *pdev);
void __iomem __must_check *pci_map_rom(struct pci_dev *pdev, size_t *size);
void pci_unmap_rom(struct pci_dev *pdev, void __iomem *rom);
size_t pci_get_rom_size(struct pci_dev *pdev, void __iomem *rom, size_t size);

/* Power management related routines */
int pci_save_state(struct pci_dev *dev);
void pci_restore_state(struct pci_dev *dev);
struct pci_saved_state *pci_store_saved_state(struct pci_dev *dev);
int pci_load_saved_state(struct pci_dev *dev, struct pci_saved_state *state);
int pci_load_and_free_saved_state(struct pci_dev *dev,
				  struct pci_saved_state **state);
int __pci_complete_power_transition(struct pci_dev *dev, pci_power_t state);
int pci_set_power_state(struct pci_dev *dev, pci_power_t state);
pci_power_t pci_choose_state(struct pci_dev *dev, pm_message_t state);
bool pci_pme_capable(struct pci_dev *dev, pci_power_t state);
void pci_pme_active(struct pci_dev *dev, bool enable);
int __pci_enable_wake(struct pci_dev *dev, pci_power_t state,
		      bool runtime, bool enable);
int pci_wake_from_d3(struct pci_dev *dev, bool enable);
pci_power_t pci_target_state(struct pci_dev *dev);
int pci_prepare_to_sleep(struct pci_dev *dev);
int pci_back_from_sleep(struct pci_dev *dev);
bool pci_dev_run_wake(struct pci_dev *dev);
bool pci_check_pme_status(struct pci_dev *dev);
void pci_pme_wakeup_bus(struct pci_bus *bus);

static inline int pci_enable_wake(struct pci_dev *dev, pci_power_t state,
				  bool enable)
{
	return __pci_enable_wake(dev, state, false, enable);
}

#define PCI_EXP_IDO_REQUEST	(1<<0)
#define PCI_EXP_IDO_COMPLETION	(1<<1)
void pci_enable_ido(struct pci_dev *dev, unsigned long type);
void pci_disable_ido(struct pci_dev *dev, unsigned long type);

enum pci_obff_signal_type {
	PCI_EXP_OBFF_SIGNAL_L0 = 0,
	PCI_EXP_OBFF_SIGNAL_ALWAYS = 1,
};
int pci_enable_obff(struct pci_dev *dev, enum pci_obff_signal_type);
void pci_disable_obff(struct pci_dev *dev);

bool pci_ltr_supported(struct pci_dev *dev);
int pci_enable_ltr(struct pci_dev *dev);
void pci_disable_ltr(struct pci_dev *dev);
int pci_set_ltr(struct pci_dev *dev, int snoop_lat_ns, int nosnoop_lat_ns);

/* For use by arch with custom probe code */
void set_pcie_port_type(struct pci_dev *pdev);
void set_pcie_hotplug_bridge(struct pci_dev *pdev);

/* Functions for PCI Hotplug drivers to use */
int pci_bus_find_capability(struct pci_bus *bus, unsigned int devfn, int cap);
#ifdef CONFIG_HOTPLUG
unsigned int pci_rescan_bus(struct pci_bus *bus);
#endif

/* Vital product data routines */
ssize_t pci_read_vpd(struct pci_dev *dev, loff_t pos, size_t count, void *buf);
ssize_t pci_write_vpd(struct pci_dev *dev, loff_t pos, size_t count, const void *buf);
int pci_vpd_truncate(struct pci_dev *dev, size_t size);

/* Helper functions for low-level code (drivers/pci/setup-[bus,res].c) */
void pci_bus_assign_resources(const struct pci_bus *bus);
void pci_bus_size_bridges(struct pci_bus *bus);
int pci_claim_resource(struct pci_dev *, int);
void pci_assign_unassigned_resources(void);
void pci_assign_unassigned_bridge_resources(struct pci_dev *bridge);
void pdev_enable_device(struct pci_dev *);
void pdev_sort_resources(struct pci_dev *, struct resource_list *);
int pci_enable_resources(struct pci_dev *, int mask);
void pci_fixup_irqs(u8 (*)(struct pci_dev *, u8 *),
		    int (*)(const struct pci_dev *, u8, u8));
#define HAVE_PCI_REQ_REGIONS	2
int __must_check pci_request_regions(struct pci_dev *, const char *);
int __must_check pci_request_regions_exclusive(struct pci_dev *, const char *);
void pci_release_regions(struct pci_dev *);
int __must_check pci_request_region(struct pci_dev *, int, const char *);
int __must_check pci_request_region_exclusive(struct pci_dev *, int, const char *);
void pci_release_region(struct pci_dev *, int);
int pci_request_selected_regions(struct pci_dev *, int, const char *);
int pci_request_selected_regions_exclusive(struct pci_dev *, int, const char *);
void pci_release_selected_regions(struct pci_dev *, int);

/* drivers/pci/bus.c */
void pci_bus_add_resource(struct pci_bus *bus, struct resource *res, unsigned int flags);
struct resource *pci_bus_resource_n(const struct pci_bus *bus, int n);
void pci_bus_remove_resources(struct pci_bus *bus);

#define pci_bus_for_each_resource(bus, res, i)				\
	for (i = 0;							\
	    (res = pci_bus_resource_n(bus, i)) || i < PCI_BRIDGE_RESOURCE_NUM; \
	     i++)

int __must_check pci_bus_alloc_resource(struct pci_bus *bus,
			struct resource *res, resource_size_t size,
			resource_size_t align, resource_size_t min,
			unsigned int type_mask,
			resource_size_t (*alignf)(void *,
						  const struct resource *,
						  resource_size_t,
						  resource_size_t),
			void *alignf_data);
void pci_enable_bridges(struct pci_bus *bus);

/* Proper probing supporting hot-pluggable devices */
int __must_check __pci_register_driver(struct pci_driver *, struct module *,
				       const char *mod_name);

/*
 * pci_register_driver must be a macro so that KBUILD_MODNAME can be expanded
 */
#define pci_register_driver(driver)		\
	__pci_register_driver(driver, THIS_MODULE, KBUILD_MODNAME)

void pci_unregister_driver(struct pci_driver *dev);
void pci_remove_behind_bridge(struct pci_dev *dev);
struct pci_driver *pci_dev_driver(const struct pci_dev *dev);
int pci_add_dynid(struct pci_driver *drv,
		  unsigned int vendor, unsigned int device,
		  unsigned int subvendor, unsigned int subdevice,
		  unsigned int class, unsigned int class_mask,
		  unsigned long driver_data);
const struct pci_device_id *pci_match_id(const struct pci_device_id *ids,
					 struct pci_dev *dev);
int pci_scan_bridge(struct pci_bus *bus, struct pci_dev *dev, int max,
		    int pass);

void pci_walk_bus(struct pci_bus *top, int (*cb)(struct pci_dev *, void *),
		  void *userdata);
int pci_cfg_space_size_ext(struct pci_dev *dev);
int pci_cfg_space_size(struct pci_dev *dev);
unsigned char pci_bus_max_busnr(struct pci_bus *bus);

#define PCI_VGA_STATE_CHANGE_BRIDGE (1 << 0)
#define PCI_VGA_STATE_CHANGE_DECODES (1 << 1)

int pci_set_vga_state(struct pci_dev *pdev, bool decode,
		      unsigned int command_bits, u32 flags);
/* kmem_cache style wrapper around pci_alloc_consistent() */

#include <linux/pci-dma.h>
#include <linux/dmapool.h>

#define	pci_pool dma_pool
#define pci_pool_create(name, pdev, size, align, allocation) \
		dma_pool_create(name, &pdev->dev, size, align, allocation)
#define	pci_pool_destroy(pool) dma_pool_destroy(pool)
#define	pci_pool_alloc(pool, flags, handle) dma_pool_alloc(pool, flags, handle)
#define	pci_pool_free(pool, vaddr, addr) dma_pool_free(pool, vaddr, addr)

enum pci_dma_burst_strategy {
	PCI_DMA_BURST_INFINITY,	/* make bursts as large as possible,
				   strategy_parameter is N/A */
	PCI_DMA_BURST_BOUNDARY, /* disconnect at every strategy_parameter
				   byte boundaries */
	PCI_DMA_BURST_MULTIPLE, /* disconnect at some multiple of
				   strategy_parameter byte boundaries */
};

struct msix_entry {
	u32	vector;	/* kernel uses to write allocated vector */
	u16	entry;	/* driver uses to specify entry, OS writes */
};


#ifndef CONFIG_PCI_MSI
static inline int pci_enable_msi_block(struct pci_dev *dev, unsigned int nvec)
{
	return -1;
}

static inline void pci_msi_shutdown(struct pci_dev *dev)
{ }
static inline void pci_disable_msi(struct pci_dev *dev)
{ }

static inline int pci_msix_table_size(struct pci_dev *dev)
{
	return 0;
}
static inline int pci_enable_msix(struct pci_dev *dev,
				  struct msix_entry *entries, int nvec)
{
	return -1;
}

static inline void pci_msix_shutdown(struct pci_dev *dev)
{ }
static inline void pci_disable_msix(struct pci_dev *dev)
{ }

static inline void msi_remove_pci_irq_vectors(struct pci_dev *dev)
{ }

static inline void pci_restore_msi_state(struct pci_dev *dev)
{ }
static inline int pci_msi_enabled(void)
{
	return 0;
}
#else
extern int pci_enable_msi_block(struct pci_dev *dev, unsigned int nvec);
extern void pci_msi_shutdown(struct pci_dev *dev);
extern void pci_disable_msi(struct pci_dev *dev);
extern int pci_msix_table_size(struct pci_dev *dev);
extern int pci_enable_msix(struct pci_dev *dev,
	struct msix_entry *entries, int nvec);
extern void pci_msix_shutdown(struct pci_dev *dev);
extern void pci_disable_msix(struct pci_dev *dev);
extern void msi_remove_pci_irq_vectors(struct pci_dev *dev);
extern void pci_restore_msi_state(struct pci_dev *dev);
extern int pci_msi_enabled(void);
#endif

#ifdef CONFIG_PCIEPORTBUS
extern bool pcie_ports_disabled;
extern bool pcie_ports_auto;
#else
#define pcie_ports_disabled	true
#define pcie_ports_auto		false
#endif

#ifndef CONFIG_PCIEASPM
static inline int pcie_aspm_enabled(void) { return 0; }
static inline bool pcie_aspm_support_enabled(void) { return false; }
#else
extern int pcie_aspm_enabled(void);
extern bool pcie_aspm_support_enabled(void);
#endif

#ifdef CONFIG_PCIEAER
void pci_no_aer(void);
bool pci_aer_available(void);
#else
static inline void pci_no_aer(void) { }
static inline bool pci_aer_available(void) { return false; }
#endif

#ifndef CONFIG_PCIE_ECRC
static inline void pcie_set_ecrc_checking(struct pci_dev *dev)
{
	return;
}
static inline void pcie_ecrc_get_policy(char *str) {};
#else
extern void pcie_set_ecrc_checking(struct pci_dev *dev);
extern void pcie_ecrc_get_policy(char *str);
#endif

#define pci_enable_msi(pdev)	pci_enable_msi_block(pdev, 1)

#ifdef CONFIG_HT_IRQ
/* The functions a driver should call */
int  ht_create_irq(struct pci_dev *dev, int idx);
void ht_destroy_irq(unsigned int irq);
#endif /* CONFIG_HT_IRQ */

extern void pci_block_user_cfg_access(struct pci_dev *dev);
extern void pci_unblock_user_cfg_access(struct pci_dev *dev);

/*
 * PCI domain support.  Sometimes called PCI segment (eg by ACPI),
 * a PCI domain is defined to be a set of PCI busses which share
 * configuration space.
 */
#ifdef CONFIG_PCI_DOMAINS
extern int pci_domains_supported;
#else
enum { pci_domains_supported = 0 };
static inline int pci_domain_nr(struct pci_bus *bus)
{
	return 0;
}

static inline int pci_proc_domain(struct pci_bus *bus)
{
	return 0;
}
#endif /* CONFIG_PCI_DOMAINS */

/* some architectures require additional setup to direct VGA traffic */
typedef int (*arch_set_vga_state_t)(struct pci_dev *pdev, bool decode,
		      unsigned int command_bits, u32 flags);
extern void pci_register_set_vga_state(arch_set_vga_state_t func);

#else /* CONFIG_PCI is not enabled */

/*
 *  If the system does not have PCI, clearly these return errors.  Define
 *  these as simple inline functions to avoid hair in drivers.
 */

#define _PCI_NOP(o, s, t) \
	static inline int pci_##o##_config_##s(struct pci_dev *dev, \
						int where, t val) \
		{ return PCIBIOS_FUNC_NOT_SUPPORTED; }

#define _PCI_NOP_ALL(o, x)	_PCI_NOP(o, byte, u8 x) \
				_PCI_NOP(o, word, u16 x) \
				_PCI_NOP(o, dword, u32 x)
_PCI_NOP_ALL(read, *)
_PCI_NOP_ALL(write,)

static inline struct pci_dev *pci_get_device(unsigned int vendor,
					     unsigned int device,
					     struct pci_dev *from)
{
	return NULL;
}

static inline struct pci_dev *pci_get_subsys(unsigned int vendor,
					     unsigned int device,
					     unsigned int ss_vendor,
					     unsigned int ss_device,
					     struct pci_dev *from)
{
	return NULL;
}

static inline struct pci_dev *pci_get_class(unsigned int class,
					    struct pci_dev *from)
{
	return NULL;
}

#define pci_dev_present(ids)	(0)
#define no_pci_devices()	(1)
#define pci_dev_put(dev)	do { } while (0)

static inline void pci_set_master(struct pci_dev *dev)
{ }

static inline int pci_enable_device(struct pci_dev *dev)
{
	return -EIO;
}

static inline void pci_disable_device(struct pci_dev *dev)
{ }

static inline int pci_set_dma_mask(struct pci_dev *dev, u64 mask)
{
	return -EIO;
}

static inline int pci_set_consistent_dma_mask(struct pci_dev *dev, u64 mask)
{
	return -EIO;
}

static inline int pci_set_dma_max_seg_size(struct pci_dev *dev,
					unsigned int size)
{
	return -EIO;
}

static inline int pci_set_dma_seg_boundary(struct pci_dev *dev,
					unsigned long mask)
{
	return -EIO;
}

static inline int pci_assign_resource(struct pci_dev *dev, int i)
{
	return -EBUSY;
}

static inline int __pci_register_driver(struct pci_driver *drv,
					struct module *owner)
{
	return 0;
}

static inline int pci_register_driver(struct pci_driver *drv)
{
	return 0;
}

static inline void pci_unregister_driver(struct pci_driver *drv)
{ }

static inline int pci_find_capability(struct pci_dev *dev, int cap)
{
	return 0;
}

static inline int pci_find_next_capability(struct pci_dev *dev, u8 post,
					   int cap)
{
	return 0;
}

static inline int pci_find_ext_capability(struct pci_dev *dev, int cap)
{
	return 0;
}

/* Power management related routines */
static inline int pci_save_state(struct pci_dev *dev)
{
	return 0;
}

static inline void pci_restore_state(struct pci_dev *dev)
{ }

static inline int pci_set_power_state(struct pci_dev *dev, pci_power_t state)
{
	return 0;
}

static inline int pci_wake_from_d3(struct pci_dev *dev, bool enable)
{
	return 0;
}

static inline pci_power_t pci_choose_state(struct pci_dev *dev,
					   pm_message_t state)
{
	return PCI_D0;
}

static inline int pci_enable_wake(struct pci_dev *dev, pci_power_t state,
				  int enable)
{
	return 0;
}

static inline void pci_enable_ido(struct pci_dev *dev, unsigned long type)
{
}

static inline void pci_disable_ido(struct pci_dev *dev, unsigned long type)
{
}

static inline int pci_enable_obff(struct pci_dev *dev, unsigned long type)
{
	return 0;
}

static inline void pci_disable_obff(struct pci_dev *dev)
{
}

static inline int pci_request_regions(struct pci_dev *dev, const char *res_name)
{
	return -EIO;
}

static inline void pci_release_regions(struct pci_dev *dev)
{ }

#define pci_dma_burst_advice(pdev, strat, strategy_parameter) do { } while (0)

static inline void pci_block_user_cfg_access(struct pci_dev *dev)
{ }

static inline void pci_unblock_user_cfg_access(struct pci_dev *dev)
{ }

static inline struct pci_bus *pci_find_next_bus(const struct pci_bus *from)
{ return NULL; }

static inline struct pci_dev *pci_get_slot(struct pci_bus *bus,
						unsigned int devfn)
{ return NULL; }

static inline struct pci_dev *pci_get_bus_and_slot(unsigned int bus,
						unsigned int devfn)
{ return NULL; }

static inline int pci_domain_nr(struct pci_bus *bus)
{ return 0; }

#define dev_is_pci(d) (false)
#define dev_is_pf(d) (false)
#define dev_num_vf(d) (0)
#endif /* CONFIG_PCI */

/* Include architecture-dependent settings and functions */

#include <asm/pci.h>

#ifndef PCIBIOS_MAX_MEM_32
#define PCIBIOS_MAX_MEM_32 (-1)
#endif

/* these helpers provide future and backwards compatibility
 * for accessing popular PCI BAR info */
#define pci_resource_start(dev, bar)	((dev)->resource[(bar)].start)
#define pci_resource_end(dev, bar)	((dev)->resource[(bar)].end)
#define pci_resource_flags(dev, bar)	((dev)->resource[(bar)].flags)
#define pci_resource_len(dev,bar) \
	((pci_resource_start((dev), (bar)) == 0 &&	\
	  pci_resource_end((dev), (bar)) ==		\
	  pci_resource_start((dev), (bar))) ? 0 :	\
							\
	 (pci_resource_end((dev), (bar)) -		\
	  pci_resource_start((dev), (bar)) + 1))

/* Similar to the helpers above, these manipulate per-pci_dev
 * driver-specific data.  They are really just a wrapper around
 * the generic device structure functions of these calls.
 */
static inline void *pci_get_drvdata(struct pci_dev *pdev)
{
	return dev_get_drvdata(&pdev->dev);
}

static inline void pci_set_drvdata(struct pci_dev *pdev, void *data)
{
	dev_set_drvdata(&pdev->dev, data);
}

/* If you want to know what to call your pci_dev, ask this function.
 * Again, it's a wrapper around the generic device.
 */
static inline const char *pci_name(const struct pci_dev *pdev)
{
	return dev_name(&pdev->dev);
}


/* Some archs don't want to expose struct resource to userland as-is
 * in sysfs and /proc
 */
#ifndef HAVE_ARCH_PCI_RESOURCE_TO_USER
static inline void pci_resource_to_user(const struct pci_dev *dev, int bar,
		const struct resource *rsrc, resource_size_t *start,
		resource_size_t *end)
{
	*start = rsrc->start;
	*end = rsrc->end;
}
#endif /* HAVE_ARCH_PCI_RESOURCE_TO_USER */


/*
 *  The world is not perfect and supplies us with broken PCI devices.
 *  For at least a part of these bugs we need a work-around, so both
 *  generic (drivers/pci/quirks.c) and per-architecture code can define
 *  fixup hooks to be called for particular buggy devices.
 */

struct pci_fixup {
	u16 vendor, device;	/* You can use PCI_ANY_ID here of course */
	void (*hook)(struct pci_dev *dev);
};

enum pci_fixup_pass {
	pci_fixup_early,	/* Before probing BARs */
	pci_fixup_header,	/* After reading configuration header */
	pci_fixup_final,	/* Final phase of device fixups */
	pci_fixup_enable,	/* pci_enable_device() time */
	pci_fixup_resume,	/* pci_device_resume() */
	pci_fixup_suspend,	/* pci_device_suspend */
	pci_fixup_resume_early, /* pci_device_resume_early() */
};

/* Anonymous variables would be nice... */
#define DECLARE_PCI_FIXUP_SECTION(section, name, vendor, device, hook)	\
	static const struct pci_fixup __pci_fixup_##name __used		\
	__attribute__((__section__(#section))) = { vendor, device, hook };
#define DECLARE_PCI_FIXUP_EARLY(vendor, device, hook)			\
	DECLARE_PCI_FIXUP_SECTION(.pci_fixup_early,			\
			vendor##device##hook, vendor, device, hook)
#define DECLARE_PCI_FIXUP_HEADER(vendor, device, hook)			\
	DECLARE_PCI_FIXUP_SECTION(.pci_fixup_header,			\
			vendor##device##hook, vendor, device, hook)
#define DECLARE_PCI_FIXUP_FINAL(vendor, device, hook)			\
	DECLARE_PCI_FIXUP_SECTION(.pci_fixup_final,			\
			vendor##device##hook, vendor, device, hook)
#define DECLARE_PCI_FIXUP_ENABLE(vendor, device, hook)			\
	DECLARE_PCI_FIXUP_SECTION(.pci_fixup_enable,			\
			vendor##device##hook, vendor, device, hook)
#define DECLARE_PCI_FIXUP_RESUME(vendor, device, hook)			\
	DECLARE_PCI_FIXUP_SECTION(.pci_fixup_resume,			\
			resume##vendor##device##hook, vendor, device, hook)
#define DECLARE_PCI_FIXUP_RESUME_EARLY(vendor, device, hook)		\
	DECLARE_PCI_FIXUP_SECTION(.pci_fixup_resume_early,		\
			resume_early##vendor##device##hook, vendor, device, hook)
#define DECLARE_PCI_FIXUP_SUSPEND(vendor, device, hook)			\
	DECLARE_PCI_FIXUP_SECTION(.pci_fixup_suspend,			\
			suspend##vendor##device##hook, vendor, device, hook)

#ifdef CONFIG_PCI_QUIRKS
void pci_fixup_device(enum pci_fixup_pass pass, struct pci_dev *dev);
#else
static inline void pci_fixup_device(enum pci_fixup_pass pass,
				    struct pci_dev *dev) {}
#endif

void __iomem *pcim_iomap(struct pci_dev *pdev, int bar, unsigned long maxlen);
void pcim_iounmap(struct pci_dev *pdev, void __iomem *addr);
void __iomem * const *pcim_iomap_table(struct pci_dev *pdev);
int pcim_iomap_regions(struct pci_dev *pdev, u16 mask, const char *name);
int pcim_iomap_regions_request_all(struct pci_dev *pdev, u16 mask,
				   const char *name);
void pcim_iounmap_regions(struct pci_dev *pdev, u16 mask);

extern int pci_pci_problems;
#define PCIPCI_FAIL		1	/* No PCI PCI DMA */
#define PCIPCI_TRITON		2
#define PCIPCI_NATOMA		4
#define PCIPCI_VIAETBF		8
#define PCIPCI_VSFX		16
#define PCIPCI_ALIMAGIK		32	/* Need low latency setting */
#define PCIAGP_FAIL		64	/* No PCI to AGP DMA */

extern unsigned long pci_cardbus_io_size;
extern unsigned long pci_cardbus_mem_size;
extern u8 __devinitdata pci_dfl_cache_line_size;
extern u8 pci_cache_line_size;

extern unsigned long pci_hotplug_io_size;
extern unsigned long pci_hotplug_mem_size;

int pcibios_add_platform_entries(struct pci_dev *dev);
void pcibios_disable_device(struct pci_dev *dev);
int pcibios_set_pcie_reset_state(struct pci_dev *dev,
				 enum pcie_reset_state state);

#ifdef CONFIG_PCI_MMCONFIG
extern void __init pci_mmcfg_early_init(void);
extern void __init pci_mmcfg_late_init(void);
#else
static inline void pci_mmcfg_early_init(void) { }
static inline void pci_mmcfg_late_init(void) { }
#endif

int pci_ext_cfg_avail(struct pci_dev *dev);

void __iomem *pci_ioremap_bar(struct pci_dev *pdev, int bar);

#ifdef CONFIG_PCI_IOV
extern int pci_enable_sriov(struct pci_dev *dev, int nr_virtfn);
extern void pci_disable_sriov(struct pci_dev *dev);
extern irqreturn_t pci_sriov_migration(struct pci_dev *dev);
extern int pci_num_vf(struct pci_dev *dev);
#else
static inline int pci_enable_sriov(struct pci_dev *dev, int nr_virtfn)
{
	return -ENODEV;
}
static inline void pci_disable_sriov(struct pci_dev *dev)
{
}
static inline irqreturn_t pci_sriov_migration(struct pci_dev *dev)
{
	return IRQ_NONE;
}
static inline int pci_num_vf(struct pci_dev *dev)
{
	return 0;
}
#endif

#if defined(CONFIG_HOTPLUG_PCI) || defined(CONFIG_HOTPLUG_PCI_MODULE)
extern void pci_hp_create_module_link(struct pci_slot *pci_slot);
extern void pci_hp_remove_module_link(struct pci_slot *pci_slot);
#endif

/**
 * pci_pcie_cap - get the saved PCIe capability offset
 * @dev: PCI device
 *
 * PCIe capability offset is calculated at PCI device initialization
 * time and saved in the data structure. This function returns saved
 * PCIe capability offset. Using this instead of pci_find_capability()
 * reduces unnecessary search in the PCI configuration space. If you
 * need to calculate PCIe capability offset from raw device for some
 * reasons, please use pci_find_capability() instead.
 */
static inline int pci_pcie_cap(struct pci_dev *dev)
{
	return dev->pcie_cap;
}

/**
 * pci_is_pcie - check if the PCI device is PCI Express capable
 * @dev: PCI device
 *
 * Retrun true if the PCI device is PCI Express capable, false otherwise.
 */
static inline bool pci_is_pcie(struct pci_dev *dev)
{
	return !!pci_pcie_cap(dev);
}

void pci_request_acs(void);


#define PCI_VPD_LRDT			0x80	/* Large Resource Data Type */
#define PCI_VPD_LRDT_ID(x)		(x | PCI_VPD_LRDT)

/* Large Resource Data Type Tag Item Names */
#define PCI_VPD_LTIN_ID_STRING		0x02	/* Identifier String */
#define PCI_VPD_LTIN_RO_DATA		0x10	/* Read-Only Data */
#define PCI_VPD_LTIN_RW_DATA		0x11	/* Read-Write Data */

#define PCI_VPD_LRDT_ID_STRING		PCI_VPD_LRDT_ID(PCI_VPD_LTIN_ID_STRING)
#define PCI_VPD_LRDT_RO_DATA		PCI_VPD_LRDT_ID(PCI_VPD_LTIN_RO_DATA)
#define PCI_VPD_LRDT_RW_DATA		PCI_VPD_LRDT_ID(PCI_VPD_LTIN_RW_DATA)

/* Small Resource Data Type Tag Item Names */
#define PCI_VPD_STIN_END		0x78	/* End */

#define PCI_VPD_SRDT_END		PCI_VPD_STIN_END

#define PCI_VPD_SRDT_TIN_MASK		0x78
#define PCI_VPD_SRDT_LEN_MASK		0x07

#define PCI_VPD_LRDT_TAG_SIZE		3
#define PCI_VPD_SRDT_TAG_SIZE		1

#define PCI_VPD_INFO_FLD_HDR_SIZE	3

#define PCI_VPD_RO_KEYWORD_PARTNO	"PN"
#define PCI_VPD_RO_KEYWORD_MFR_ID	"MN"
#define PCI_VPD_RO_KEYWORD_VENDOR0	"V0"
#define PCI_VPD_RO_KEYWORD_CHKSUM	"RV"

/**
 * pci_vpd_lrdt_size - Extracts the Large Resource Data Type length
 * @lrdt: Pointer to the beginning of the Large Resource Data Type tag
 *
 * Returns the extracted Large Resource Data Type length.
 */
static inline u16 pci_vpd_lrdt_size(const u8 *lrdt)
{
	return (u16)lrdt[1] + ((u16)lrdt[2] << 8);
}

/**
 * pci_vpd_srdt_size - Extracts the Small Resource Data Type length
 * @lrdt: Pointer to the beginning of the Small Resource Data Type tag
 *
 * Returns the extracted Small Resource Data Type length.
 */
static inline u8 pci_vpd_srdt_size(const u8 *srdt)
{
	return (*srdt) & PCI_VPD_SRDT_LEN_MASK;
}

/**
 * pci_vpd_info_field_size - Extracts the information field length
 * @lrdt: Pointer to the beginning of an information field header
 *
 * Returns the extracted information field length.
 */
static inline u8 pci_vpd_info_field_size(const u8 *info_field)
{
	return info_field[2];
}

/**
 * pci_vpd_find_tag - Locates the Resource Data Type tag provided
 * @buf: Pointer to buffered vpd data
 * @off: The offset into the buffer at which to begin the search
 * @len: The length of the vpd buffer
 * @rdt: The Resource Data Type to search for
 *
 * Returns the index where the Resource Data Type was found or
 * -ENOENT otherwise.
 */
int pci_vpd_find_tag(const u8 *buf, unsigned int off, unsigned int len, u8 rdt);

/**
 * pci_vpd_find_info_keyword - Locates an information field keyword in the VPD
 * @buf: Pointer to buffered vpd data
 * @off: The offset into the buffer at which to begin the search
 * @len: The length of the buffer area, relative to off, in which to search
 * @kw: The keyword to search for
 *
 * Returns the index where the information field keyword was found or
 * -ENOENT otherwise.
 */
int pci_vpd_find_info_keyword(const u8 *buf, unsigned int off,
			      unsigned int len, const char *kw);

/* PCI <-> OF binding helpers */
#ifdef CONFIG_OF
struct device_node;
extern void pci_set_of_node(struct pci_dev *dev);
extern void pci_release_of_node(struct pci_dev *dev);
extern void pci_set_bus_of_node(struct pci_bus *bus);
extern void pci_release_bus_of_node(struct pci_bus *bus);

/* Arch may override this (weak) */
extern struct device_node * __weak pcibios_get_phb_of_node(struct pci_bus *bus);

static inline struct device_node *pci_device_to_OF_node(struct pci_dev *pdev)
{
	return pdev ? pdev->dev.of_node : NULL;
}

static inline struct device_node *pci_bus_to_OF_node(struct pci_bus *bus)
{
	return bus ? bus->dev.of_node : NULL;
}

#else /* CONFIG_OF */
static inline void pci_set_of_node(struct pci_dev *dev) { }
static inline void pci_release_of_node(struct pci_dev *dev) { }
static inline void pci_set_bus_of_node(struct pci_bus *bus) { }
static inline void pci_release_bus_of_node(struct pci_bus *bus) { }
#endif  /* CONFIG_OF */

/**
 * pci_find_upstream_pcie_bridge - find upstream PCIe-to-PCI bridge of a device
 * @pdev: the PCI device
 *
 * if the device is PCIE, return NULL
 * if the device isn't connected to a PCIe bridge (that is its parent is a
 * legacy PCI bridge and the bridge is directly connected to bus 0), return its
 * parent
 */
struct pci_dev *pci_find_upstream_pcie_bridge(struct pci_dev *pdev);

#endif /* __KERNEL__ */
#endif /* LINUX_PCI_H */<|MERGE_RESOLUTION|>--- conflicted
+++ resolved
@@ -623,14 +623,9 @@
 extern void pcie_bus_configure_settings(struct pci_bus *bus, u8 smpss);
 
 enum pcie_bus_config_types {
-<<<<<<< HEAD
-	PCIE_BUS_PERFORMANCE,
-	PCIE_BUS_SAFE,
-=======
 	PCIE_BUS_TUNE_OFF,
 	PCIE_BUS_SAFE,
 	PCIE_BUS_PERFORMANCE,
->>>>>>> 3ee72ca9
 	PCIE_BUS_PEER2PEER,
 };
 
