// SPDX-License-Identifier: GPL-2.0
/*
 * Randomized tests for eBPF longest-prefix-match maps
 *
 * This program runs randomized tests against the lpm-bpf-map. It implements a
 * "Trivial Longest Prefix Match" (tlpm) based on simple, linear, singly linked
 * lists. The implementation should be pretty straightforward.
 *
 * Based on tlpm, this inserts randomized data into bpf-lpm-maps and verifies
 * the trie-based bpf-map implementation behaves the same way as tlpm.
 */

#include <assert.h>
#include <errno.h>
#include <inttypes.h>
#include <linux/bpf.h>
#include <pthread.h>
#include <stdio.h>
#include <stdlib.h>
#include <string.h>
#include <time.h>
#include <unistd.h>
#include <arpa/inet.h>
#include <sys/time.h>
#include <sys/resource.h>

#include <bpf/bpf.h>
#include "bpf_util.h"

struct tlpm_node {
	struct tlpm_node *next;
	size_t n_bits;
	uint8_t key[];
};

static struct tlpm_node *tlpm_match(struct tlpm_node *list,
				    const uint8_t *key,
				    size_t n_bits);

static struct tlpm_node *tlpm_add(struct tlpm_node *list,
				  const uint8_t *key,
				  size_t n_bits)
{
	struct tlpm_node *node;
	size_t n;

	n = (n_bits + 7) / 8;

	/* 'overwrite' an equivalent entry if one already exists */
	node = tlpm_match(list, key, n_bits);
	if (node && node->n_bits == n_bits) {
		memcpy(node->key, key, n);
		return list;
	}

	/* add new entry with @key/@n_bits to @list and return new head */

	node = malloc(sizeof(*node) + n);
	assert(node);

	node->next = list;
	node->n_bits = n_bits;
	memcpy(node->key, key, n);

	return node;
}

static void tlpm_clear(struct tlpm_node *list)
{
	struct tlpm_node *node;

	/* free all entries in @list */

	while ((node = list)) {
		list = list->next;
		free(node);
	}
}

static struct tlpm_node *tlpm_match(struct tlpm_node *list,
				    const uint8_t *key,
				    size_t n_bits)
{
	struct tlpm_node *best = NULL;
	size_t i;

	/* Perform longest prefix-match on @key/@n_bits. That is, iterate all
	 * entries and match each prefix against @key. Remember the "best"
	 * entry we find (i.e., the longest prefix that matches) and return it
	 * to the caller when done.
	 */

	for ( ; list; list = list->next) {
		for (i = 0; i < n_bits && i < list->n_bits; ++i) {
			if ((key[i / 8] & (1 << (7 - i % 8))) !=
			    (list->key[i / 8] & (1 << (7 - i % 8))))
				break;
		}

		if (i >= list->n_bits) {
			if (!best || i > best->n_bits)
				best = list;
		}
	}

	return best;
}

static struct tlpm_node *tlpm_delete(struct tlpm_node *list,
				     const uint8_t *key,
				     size_t n_bits)
{
	struct tlpm_node *best = tlpm_match(list, key, n_bits);
	struct tlpm_node *node;

	if (!best || best->n_bits != n_bits)
		return list;

	if (best == list) {
		node = best->next;
		free(best);
		return node;
	}

	for (node = list; node; node = node->next) {
		if (node->next == best) {
			node->next = best->next;
			free(best);
			return list;
		}
	}
	/* should never get here */
	assert(0);
	return list;
}

static void test_lpm_basic(void)
{
	struct tlpm_node *list = NULL, *t1, *t2;

	/* very basic, static tests to verify tlpm works as expected */

	assert(!tlpm_match(list, (uint8_t[]){ 0xff }, 8));

	t1 = list = tlpm_add(list, (uint8_t[]){ 0xff }, 8);
	assert(t1 == tlpm_match(list, (uint8_t[]){ 0xff }, 8));
	assert(t1 == tlpm_match(list, (uint8_t[]){ 0xff, 0xff }, 16));
	assert(t1 == tlpm_match(list, (uint8_t[]){ 0xff, 0x00 }, 16));
	assert(!tlpm_match(list, (uint8_t[]){ 0x7f }, 8));
	assert(!tlpm_match(list, (uint8_t[]){ 0xfe }, 8));
	assert(!tlpm_match(list, (uint8_t[]){ 0xff }, 7));

	t2 = list = tlpm_add(list, (uint8_t[]){ 0xff, 0xff }, 16);
	assert(t1 == tlpm_match(list, (uint8_t[]){ 0xff }, 8));
	assert(t2 == tlpm_match(list, (uint8_t[]){ 0xff, 0xff }, 16));
	assert(t1 == tlpm_match(list, (uint8_t[]){ 0xff, 0xff }, 15));
	assert(!tlpm_match(list, (uint8_t[]){ 0x7f, 0xff }, 16));

	list = tlpm_delete(list, (uint8_t[]){ 0xff, 0xff }, 16);
	assert(t1 == tlpm_match(list, (uint8_t[]){ 0xff }, 8));
	assert(t1 == tlpm_match(list, (uint8_t[]){ 0xff, 0xff }, 16));

	list = tlpm_delete(list, (uint8_t[]){ 0xff }, 8);
	assert(!tlpm_match(list, (uint8_t[]){ 0xff }, 8));

	tlpm_clear(list);
}

static void test_lpm_order(void)
{
	struct tlpm_node *t1, *t2, *l1 = NULL, *l2 = NULL;
	size_t i, j;

	/* Verify the tlpm implementation works correctly regardless of the
	 * order of entries. Insert a random set of entries into @l1, and copy
	 * the same data in reverse order into @l2. Then verify a lookup of
	 * random keys will yield the same result in both sets.
	 */

	for (i = 0; i < (1 << 12); ++i)
		l1 = tlpm_add(l1, (uint8_t[]){
					rand() % 0xff,
					rand() % 0xff,
				}, rand() % 16 + 1);

	for (t1 = l1; t1; t1 = t1->next)
		l2 = tlpm_add(l2, t1->key, t1->n_bits);

	for (i = 0; i < (1 << 8); ++i) {
		uint8_t key[] = { rand() % 0xff, rand() % 0xff };

		t1 = tlpm_match(l1, key, 16);
		t2 = tlpm_match(l2, key, 16);

		assert(!t1 == !t2);
		if (t1) {
			assert(t1->n_bits == t2->n_bits);
			for (j = 0; j < t1->n_bits; ++j)
				assert((t1->key[j / 8] & (1 << (7 - j % 8))) ==
				       (t2->key[j / 8] & (1 << (7 - j % 8))));
		}
	}

	tlpm_clear(l1);
	tlpm_clear(l2);
}

static void test_lpm_map(int keysize)
{
	size_t i, j, n_matches, n_matches_after_delete, n_nodes, n_lookups;
	struct tlpm_node *t, *list = NULL;
	struct bpf_lpm_trie_key *key;
	uint8_t *data, *value;
	int r, map;

	/* Compare behavior of tlpm vs. bpf-lpm. Create a randomized set of
	 * prefixes and insert it into both tlpm and bpf-lpm. Then run some
	 * randomized lookups and verify both maps return the same result.
	 */

	n_matches = 0;
	n_matches_after_delete = 0;
	n_nodes = 1 << 8;
	n_lookups = 1 << 16;

	data = alloca(keysize);
	memset(data, 0, keysize);

	value = alloca(keysize + 1);
	memset(value, 0, keysize + 1);

	key = alloca(sizeof(*key) + keysize);
	memset(key, 0, sizeof(*key) + keysize);

	map = bpf_create_map(BPF_MAP_TYPE_LPM_TRIE,
			     sizeof(*key) + keysize,
			     keysize + 1,
			     4096,
			     BPF_F_NO_PREALLOC);
	assert(map >= 0);

	for (i = 0; i < n_nodes; ++i) {
		for (j = 0; j < keysize; ++j)
			value[j] = rand() & 0xff;
		value[keysize] = rand() % (8 * keysize + 1);

		list = tlpm_add(list, value, value[keysize]);

		key->prefixlen = value[keysize];
		memcpy(key->data, value, keysize);
		r = bpf_map_update_elem(map, key, value, 0);
		assert(!r);
	}

	for (i = 0; i < n_lookups; ++i) {
		for (j = 0; j < keysize; ++j)
			data[j] = rand() & 0xff;

		t = tlpm_match(list, data, 8 * keysize);

		key->prefixlen = 8 * keysize;
		memcpy(key->data, data, keysize);
		r = bpf_map_lookup_elem(map, key, value);
		assert(!r || errno == ENOENT);
		assert(!t == !!r);

		if (t) {
			++n_matches;
			assert(t->n_bits == value[keysize]);
			for (j = 0; j < t->n_bits; ++j)
				assert((t->key[j / 8] & (1 << (7 - j % 8))) ==
				       (value[j / 8] & (1 << (7 - j % 8))));
		}
	}

	/* Remove the first half of the elements in the tlpm and the
	 * corresponding nodes from the bpf-lpm.  Then run the same
	 * large number of random lookups in both and make sure they match.
	 * Note: we need to count the number of nodes actually inserted
	 * since there may have been duplicates.
	 */
	for (i = 0, t = list; t; i++, t = t->next)
		;
	for (j = 0; j < i / 2; ++j) {
		key->prefixlen = list->n_bits;
		memcpy(key->data, list->key, keysize);
		r = bpf_map_delete_elem(map, key);
		assert(!r);
		list = tlpm_delete(list, list->key, list->n_bits);
		assert(list);
	}
	for (i = 0; i < n_lookups; ++i) {
		for (j = 0; j < keysize; ++j)
			data[j] = rand() & 0xff;

		t = tlpm_match(list, data, 8 * keysize);

		key->prefixlen = 8 * keysize;
		memcpy(key->data, data, keysize);
		r = bpf_map_lookup_elem(map, key, value);
		assert(!r || errno == ENOENT);
		assert(!t == !!r);

		if (t) {
			++n_matches_after_delete;
			assert(t->n_bits == value[keysize]);
			for (j = 0; j < t->n_bits; ++j)
				assert((t->key[j / 8] & (1 << (7 - j % 8))) ==
				       (value[j / 8] & (1 << (7 - j % 8))));
		}
	}

	close(map);
	tlpm_clear(list);

	/* With 255 random nodes in the map, we are pretty likely to match
	 * something on every lookup. For statistics, use this:
	 *
	 *     printf("          nodes: %zu\n"
	 *            "        lookups: %zu\n"
	 *            "        matches: %zu\n"
	 *            "matches(delete): %zu\n",
	 *            n_nodes, n_lookups, n_matches, n_matches_after_delete);
	 */
}

/* Test the implementation with some 'real world' examples */

static void test_lpm_ipaddr(void)
{
	struct bpf_lpm_trie_key *key_ipv4;
	struct bpf_lpm_trie_key *key_ipv6;
	size_t key_size_ipv4;
	size_t key_size_ipv6;
	int map_fd_ipv4;
	int map_fd_ipv6;
	__u64 value;

	key_size_ipv4 = sizeof(*key_ipv4) + sizeof(__u32);
	key_size_ipv6 = sizeof(*key_ipv6) + sizeof(__u32) * 4;
	key_ipv4 = alloca(key_size_ipv4);
	key_ipv6 = alloca(key_size_ipv6);

	map_fd_ipv4 = bpf_create_map(BPF_MAP_TYPE_LPM_TRIE,
				     key_size_ipv4, sizeof(value),
				     100, BPF_F_NO_PREALLOC);
	assert(map_fd_ipv4 >= 0);

	map_fd_ipv6 = bpf_create_map(BPF_MAP_TYPE_LPM_TRIE,
				     key_size_ipv6, sizeof(value),
				     100, BPF_F_NO_PREALLOC);
	assert(map_fd_ipv6 >= 0);

	/* Fill data some IPv4 and IPv6 address ranges */
	value = 1;
	key_ipv4->prefixlen = 16;
	inet_pton(AF_INET, "192.168.0.0", key_ipv4->data);
	assert(bpf_map_update_elem(map_fd_ipv4, key_ipv4, &value, 0) == 0);

	value = 2;
	key_ipv4->prefixlen = 24;
	inet_pton(AF_INET, "192.168.0.0", key_ipv4->data);
	assert(bpf_map_update_elem(map_fd_ipv4, key_ipv4, &value, 0) == 0);

	value = 3;
	key_ipv4->prefixlen = 24;
	inet_pton(AF_INET, "192.168.128.0", key_ipv4->data);
	assert(bpf_map_update_elem(map_fd_ipv4, key_ipv4, &value, 0) == 0);

	value = 5;
	key_ipv4->prefixlen = 24;
	inet_pton(AF_INET, "192.168.1.0", key_ipv4->data);
	assert(bpf_map_update_elem(map_fd_ipv4, key_ipv4, &value, 0) == 0);

	value = 4;
	key_ipv4->prefixlen = 23;
	inet_pton(AF_INET, "192.168.0.0", key_ipv4->data);
	assert(bpf_map_update_elem(map_fd_ipv4, key_ipv4, &value, 0) == 0);

	value = 0xdeadbeef;
	key_ipv6->prefixlen = 64;
	inet_pton(AF_INET6, "2a00:1450:4001:814::200e", key_ipv6->data);
	assert(bpf_map_update_elem(map_fd_ipv6, key_ipv6, &value, 0) == 0);

	/* Set tprefixlen to maximum for lookups */
	key_ipv4->prefixlen = 32;
	key_ipv6->prefixlen = 128;

	/* Test some lookups that should come back with a value */
	inet_pton(AF_INET, "192.168.128.23", key_ipv4->data);
	assert(bpf_map_lookup_elem(map_fd_ipv4, key_ipv4, &value) == 0);
	assert(value == 3);

	inet_pton(AF_INET, "192.168.0.1", key_ipv4->data);
	assert(bpf_map_lookup_elem(map_fd_ipv4, key_ipv4, &value) == 0);
	assert(value == 2);

	inet_pton(AF_INET6, "2a00:1450:4001:814::", key_ipv6->data);
	assert(bpf_map_lookup_elem(map_fd_ipv6, key_ipv6, &value) == 0);
	assert(value == 0xdeadbeef);

	inet_pton(AF_INET6, "2a00:1450:4001:814::1", key_ipv6->data);
	assert(bpf_map_lookup_elem(map_fd_ipv6, key_ipv6, &value) == 0);
	assert(value == 0xdeadbeef);

	/* Test some lookups that should not match any entry */
	inet_pton(AF_INET, "10.0.0.1", key_ipv4->data);
	assert(bpf_map_lookup_elem(map_fd_ipv4, key_ipv4, &value) == -1 &&
	       errno == ENOENT);

	inet_pton(AF_INET, "11.11.11.11", key_ipv4->data);
	assert(bpf_map_lookup_elem(map_fd_ipv4, key_ipv4, &value) == -1 &&
	       errno == ENOENT);

	inet_pton(AF_INET6, "2a00:ffff::", key_ipv6->data);
	assert(bpf_map_lookup_elem(map_fd_ipv6, key_ipv6, &value) == -1 &&
	       errno == ENOENT);

	close(map_fd_ipv4);
	close(map_fd_ipv6);
}

static void test_lpm_delete(void)
{
	struct bpf_lpm_trie_key *key;
	size_t key_size;
	int map_fd;
	__u64 value;

	key_size = sizeof(*key) + sizeof(__u32);
	key = alloca(key_size);

	map_fd = bpf_create_map(BPF_MAP_TYPE_LPM_TRIE,
				key_size, sizeof(value),
				100, BPF_F_NO_PREALLOC);
	assert(map_fd >= 0);

	/* Add nodes:
	 * 192.168.0.0/16   (1)
	 * 192.168.0.0/24   (2)
	 * 192.168.128.0/24 (3)
	 * 192.168.1.0/24   (4)
	 *
	 *         (1)
	 *        /   \
         *     (IM)    (3)
	 *    /   \
         *   (2)  (4)
	 */
	value = 1;
	key->prefixlen = 16;
	inet_pton(AF_INET, "192.168.0.0", key->data);
	assert(bpf_map_update_elem(map_fd, key, &value, 0) == 0);

	value = 2;
	key->prefixlen = 24;
	inet_pton(AF_INET, "192.168.0.0", key->data);
	assert(bpf_map_update_elem(map_fd, key, &value, 0) == 0);

	value = 3;
	key->prefixlen = 24;
	inet_pton(AF_INET, "192.168.128.0", key->data);
	assert(bpf_map_update_elem(map_fd, key, &value, 0) == 0);

	value = 4;
	key->prefixlen = 24;
	inet_pton(AF_INET, "192.168.1.0", key->data);
	assert(bpf_map_update_elem(map_fd, key, &value, 0) == 0);

	/* remove non-existent node */
	key->prefixlen = 32;
	inet_pton(AF_INET, "10.0.0.1", key->data);
	assert(bpf_map_lookup_elem(map_fd, key, &value) == -1 &&
		errno == ENOENT);

	/* assert initial lookup */
	key->prefixlen = 32;
	inet_pton(AF_INET, "192.168.0.1", key->data);
	assert(bpf_map_lookup_elem(map_fd, key, &value) == 0);
	assert(value == 2);

	/* remove leaf node */
	key->prefixlen = 24;
	inet_pton(AF_INET, "192.168.0.0", key->data);
	assert(bpf_map_delete_elem(map_fd, key) == 0);

	key->prefixlen = 32;
	inet_pton(AF_INET, "192.168.0.1", key->data);
	assert(bpf_map_lookup_elem(map_fd, key, &value) == 0);
	assert(value == 1);

	/* remove leaf (and intermediary) node */
	key->prefixlen = 24;
	inet_pton(AF_INET, "192.168.1.0", key->data);
	assert(bpf_map_delete_elem(map_fd, key) == 0);

	key->prefixlen = 32;
	inet_pton(AF_INET, "192.168.1.1", key->data);
	assert(bpf_map_lookup_elem(map_fd, key, &value) == 0);
	assert(value == 1);

	/* remove root node */
	key->prefixlen = 16;
	inet_pton(AF_INET, "192.168.0.0", key->data);
	assert(bpf_map_delete_elem(map_fd, key) == 0);

	key->prefixlen = 32;
	inet_pton(AF_INET, "192.168.128.1", key->data);
	assert(bpf_map_lookup_elem(map_fd, key, &value) == 0);
	assert(value == 3);

	/* remove last node */
	key->prefixlen = 24;
	inet_pton(AF_INET, "192.168.128.0", key->data);
	assert(bpf_map_delete_elem(map_fd, key) == 0);

	key->prefixlen = 32;
	inet_pton(AF_INET, "192.168.128.1", key->data);
	assert(bpf_map_lookup_elem(map_fd, key, &value) == -1 &&
		errno == ENOENT);

	close(map_fd);
}

<<<<<<< HEAD
=======
static void test_lpm_get_next_key(void)
{
	struct bpf_lpm_trie_key *key_p, *next_key_p;
	size_t key_size;
	__u32 value = 0;
	int map_fd;

	key_size = sizeof(*key_p) + sizeof(__u32);
	key_p = alloca(key_size);
	next_key_p = alloca(key_size);

	map_fd = bpf_create_map(BPF_MAP_TYPE_LPM_TRIE, key_size, sizeof(value),
				100, BPF_F_NO_PREALLOC);
	assert(map_fd >= 0);

	/* empty tree. get_next_key should return ENOENT */
	assert(bpf_map_get_next_key(map_fd, NULL, key_p) == -1 &&
	       errno == ENOENT);

	/* get and verify the first key, get the second one should fail. */
	key_p->prefixlen = 16;
	inet_pton(AF_INET, "192.168.0.0", key_p->data);
	assert(bpf_map_update_elem(map_fd, key_p, &value, 0) == 0);

	memset(key_p, 0, key_size);
	assert(bpf_map_get_next_key(map_fd, NULL, key_p) == 0);
	assert(key_p->prefixlen == 16 && key_p->data[0] == 192 &&
	       key_p->data[1] == 168);

	assert(bpf_map_get_next_key(map_fd, key_p, next_key_p) == -1 &&
	       errno == ENOENT);

	/* no exact matching key should get the first one in post order. */
	key_p->prefixlen = 8;
	assert(bpf_map_get_next_key(map_fd, NULL, key_p) == 0);
	assert(key_p->prefixlen == 16 && key_p->data[0] == 192 &&
	       key_p->data[1] == 168);

	/* add one more element (total two) */
	key_p->prefixlen = 24;
	inet_pton(AF_INET, "192.168.0.0", key_p->data);
	assert(bpf_map_update_elem(map_fd, key_p, &value, 0) == 0);

	memset(key_p, 0, key_size);
	assert(bpf_map_get_next_key(map_fd, NULL, key_p) == 0);
	assert(key_p->prefixlen == 24 && key_p->data[0] == 192 &&
	       key_p->data[1] == 168 && key_p->data[2] == 0);

	memset(next_key_p, 0, key_size);
	assert(bpf_map_get_next_key(map_fd, key_p, next_key_p) == 0);
	assert(next_key_p->prefixlen == 16 && next_key_p->data[0] == 192 &&
	       next_key_p->data[1] == 168);

	memcpy(key_p, next_key_p, key_size);
	assert(bpf_map_get_next_key(map_fd, key_p, next_key_p) == -1 &&
	       errno == ENOENT);

	/* Add one more element (total three) */
	key_p->prefixlen = 24;
	inet_pton(AF_INET, "192.168.128.0", key_p->data);
	assert(bpf_map_update_elem(map_fd, key_p, &value, 0) == 0);

	memset(key_p, 0, key_size);
	assert(bpf_map_get_next_key(map_fd, NULL, key_p) == 0);
	assert(key_p->prefixlen == 24 && key_p->data[0] == 192 &&
	       key_p->data[1] == 168 && key_p->data[2] == 0);

	memset(next_key_p, 0, key_size);
	assert(bpf_map_get_next_key(map_fd, key_p, next_key_p) == 0);
	assert(next_key_p->prefixlen == 24 && next_key_p->data[0] == 192 &&
	       next_key_p->data[1] == 168 && next_key_p->data[2] == 128);

	memcpy(key_p, next_key_p, key_size);
	assert(bpf_map_get_next_key(map_fd, key_p, next_key_p) == 0);
	assert(next_key_p->prefixlen == 16 && next_key_p->data[0] == 192 &&
	       next_key_p->data[1] == 168);

	memcpy(key_p, next_key_p, key_size);
	assert(bpf_map_get_next_key(map_fd, key_p, next_key_p) == -1 &&
	       errno == ENOENT);

	/* Add one more element (total four) */
	key_p->prefixlen = 24;
	inet_pton(AF_INET, "192.168.1.0", key_p->data);
	assert(bpf_map_update_elem(map_fd, key_p, &value, 0) == 0);

	memset(key_p, 0, key_size);
	assert(bpf_map_get_next_key(map_fd, NULL, key_p) == 0);
	assert(key_p->prefixlen == 24 && key_p->data[0] == 192 &&
	       key_p->data[1] == 168 && key_p->data[2] == 0);

	memset(next_key_p, 0, key_size);
	assert(bpf_map_get_next_key(map_fd, key_p, next_key_p) == 0);
	assert(next_key_p->prefixlen == 24 && next_key_p->data[0] == 192 &&
	       next_key_p->data[1] == 168 && next_key_p->data[2] == 1);

	memcpy(key_p, next_key_p, key_size);
	assert(bpf_map_get_next_key(map_fd, key_p, next_key_p) == 0);
	assert(next_key_p->prefixlen == 24 && next_key_p->data[0] == 192 &&
	       next_key_p->data[1] == 168 && next_key_p->data[2] == 128);

	memcpy(key_p, next_key_p, key_size);
	assert(bpf_map_get_next_key(map_fd, key_p, next_key_p) == 0);
	assert(next_key_p->prefixlen == 16 && next_key_p->data[0] == 192 &&
	       next_key_p->data[1] == 168);

	memcpy(key_p, next_key_p, key_size);
	assert(bpf_map_get_next_key(map_fd, key_p, next_key_p) == -1 &&
	       errno == ENOENT);

	/* no exact matching key should return the first one in post order */
	key_p->prefixlen = 22;
	inet_pton(AF_INET, "192.168.1.0", key_p->data);
	assert(bpf_map_get_next_key(map_fd, key_p, next_key_p) == 0);
	assert(next_key_p->prefixlen == 24 && next_key_p->data[0] == 192 &&
	       next_key_p->data[1] == 168 && next_key_p->data[2] == 0);

	close(map_fd);
}

#define MAX_TEST_KEYS	4
struct lpm_mt_test_info {
	int cmd; /* 0: update, 1: delete, 2: lookup, 3: get_next_key */
	int iter;
	int map_fd;
	struct {
		__u32 prefixlen;
		__u32 data;
	} key[MAX_TEST_KEYS];
};

static void *lpm_test_command(void *arg)
{
	int i, j, ret, iter, key_size;
	struct lpm_mt_test_info *info = arg;
	struct bpf_lpm_trie_key *key_p;

	key_size = sizeof(struct bpf_lpm_trie_key) + sizeof(__u32);
	key_p = alloca(key_size);
	for (iter = 0; iter < info->iter; iter++)
		for (i = 0; i < MAX_TEST_KEYS; i++) {
			/* first half of iterations in forward order,
			 * and second half in backward order.
			 */
			j = (iter < (info->iter / 2)) ? i : MAX_TEST_KEYS - i - 1;
			key_p->prefixlen = info->key[j].prefixlen;
			memcpy(key_p->data, &info->key[j].data, sizeof(__u32));
			if (info->cmd == 0) {
				__u32 value = j;
				/* update must succeed */
				assert(bpf_map_update_elem(info->map_fd, key_p, &value, 0) == 0);
			} else if (info->cmd == 1) {
				ret = bpf_map_delete_elem(info->map_fd, key_p);
				assert(ret == 0 || errno == ENOENT);
			} else if (info->cmd == 2) {
				__u32 value;
				ret = bpf_map_lookup_elem(info->map_fd, key_p, &value);
				assert(ret == 0 || errno == ENOENT);
			} else {
				struct bpf_lpm_trie_key *next_key_p = alloca(key_size);
				ret = bpf_map_get_next_key(info->map_fd, key_p, next_key_p);
				assert(ret == 0 || errno == ENOENT || errno == ENOMEM);
			}
		}

	// Pass successful exit info back to the main thread
	pthread_exit((void *)info);
}

static void setup_lpm_mt_test_info(struct lpm_mt_test_info *info, int map_fd)
{
	info->iter = 2000;
	info->map_fd = map_fd;
	info->key[0].prefixlen = 16;
	inet_pton(AF_INET, "192.168.0.0", &info->key[0].data);
	info->key[1].prefixlen = 24;
	inet_pton(AF_INET, "192.168.0.0", &info->key[1].data);
	info->key[2].prefixlen = 24;
	inet_pton(AF_INET, "192.168.128.0", &info->key[2].data);
	info->key[3].prefixlen = 24;
	inet_pton(AF_INET, "192.168.1.0", &info->key[3].data);
}

static void test_lpm_multi_thread(void)
{
	struct lpm_mt_test_info info[4];
	size_t key_size, value_size;
	pthread_t thread_id[4];
	int i, map_fd;
	void *ret;

	/* create a trie */
	value_size = sizeof(__u32);
	key_size = sizeof(struct bpf_lpm_trie_key) + value_size;
	map_fd = bpf_create_map(BPF_MAP_TYPE_LPM_TRIE, key_size, value_size,
				100, BPF_F_NO_PREALLOC);

	/* create 4 threads to test update, delete, lookup and get_next_key */
	setup_lpm_mt_test_info(&info[0], map_fd);
	for (i = 0; i < 4; i++) {
		if (i != 0)
			memcpy(&info[i], &info[0], sizeof(info[i]));
		info[i].cmd = i;
		assert(pthread_create(&thread_id[i], NULL, &lpm_test_command, &info[i]) == 0);
	}

	for (i = 0; i < 4; i++)
		assert(pthread_join(thread_id[i], &ret) == 0 && ret == (void *)&info[i]);

	close(map_fd);
}

>>>>>>> 661e50bc
int main(void)
{
	struct rlimit limit  = { RLIM_INFINITY, RLIM_INFINITY };
	int i, ret;

	/* we want predictable, pseudo random tests */
	srand(0xf00ba1);

	/* allow unlimited locked memory */
	ret = setrlimit(RLIMIT_MEMLOCK, &limit);
	if (ret < 0)
		perror("Unable to lift memlock rlimit");

	test_lpm_basic();
	test_lpm_order();

	/* Test with 8, 16, 24, 32, ... 128 bit prefix length */
	for (i = 1; i <= 16; ++i)
		test_lpm_map(i);

	test_lpm_ipaddr();

	test_lpm_delete();

<<<<<<< HEAD
=======
	test_lpm_get_next_key();

	test_lpm_multi_thread();

>>>>>>> 661e50bc
	printf("test_lpm: OK\n");
	return 0;
}<|MERGE_RESOLUTION|>--- conflicted
+++ resolved
@@ -522,8 +522,6 @@
 	close(map_fd);
 }
 
-<<<<<<< HEAD
-=======
 static void test_lpm_get_next_key(void)
 {
 	struct bpf_lpm_trie_key *key_p, *next_key_p;
@@ -736,7 +734,6 @@
 	close(map_fd);
 }
 
->>>>>>> 661e50bc
 int main(void)
 {
 	struct rlimit limit  = { RLIM_INFINITY, RLIM_INFINITY };
@@ -761,13 +758,10 @@
 
 	test_lpm_delete();
 
-<<<<<<< HEAD
-=======
 	test_lpm_get_next_key();
 
 	test_lpm_multi_thread();
 
->>>>>>> 661e50bc
 	printf("test_lpm: OK\n");
 	return 0;
 }