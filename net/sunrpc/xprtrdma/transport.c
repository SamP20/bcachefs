// SPDX-License-Identifier: GPL-2.0 OR BSD-3-Clause
/*
 * Copyright (c) 2014-2017 Oracle.  All rights reserved.
 * Copyright (c) 2003-2007 Network Appliance, Inc. All rights reserved.
 *
 * This software is available to you under a choice of one of two
 * licenses.  You may choose to be licensed under the terms of the GNU
 * General Public License (GPL) Version 2, available from the file
 * COPYING in the main directory of this source tree, or the BSD-type
 * license below:
 *
 * Redistribution and use in source and binary forms, with or without
 * modification, are permitted provided that the following conditions
 * are met:
 *
 *      Redistributions of source code must retain the above copyright
 *      notice, this list of conditions and the following disclaimer.
 *
 *      Redistributions in binary form must reproduce the above
 *      copyright notice, this list of conditions and the following
 *      disclaimer in the documentation and/or other materials provided
 *      with the distribution.
 *
 *      Neither the name of the Network Appliance, Inc. nor the names of
 *      its contributors may be used to endorse or promote products
 *      derived from this software without specific prior written
 *      permission.
 *
 * THIS SOFTWARE IS PROVIDED BY THE COPYRIGHT HOLDERS AND CONTRIBUTORS
 * "AS IS" AND ANY EXPRESS OR IMPLIED WARRANTIES, INCLUDING, BUT NOT
 * LIMITED TO, THE IMPLIED WARRANTIES OF MERCHANTABILITY AND FITNESS FOR
 * A PARTICULAR PURPOSE ARE DISCLAIMED. IN NO EVENT SHALL THE COPYRIGHT
 * OWNER OR CONTRIBUTORS BE LIABLE FOR ANY DIRECT, INDIRECT, INCIDENTAL,
 * SPECIAL, EXEMPLARY, OR CONSEQUENTIAL DAMAGES (INCLUDING, BUT NOT
 * LIMITED TO, PROCUREMENT OF SUBSTITUTE GOODS OR SERVICES; LOSS OF USE,
 * DATA, OR PROFITS; OR BUSINESS INTERRUPTION) HOWEVER CAUSED AND ON ANY
 * THEORY OF LIABILITY, WHETHER IN CONTRACT, STRICT LIABILITY, OR TORT
 * (INCLUDING NEGLIGENCE OR OTHERWISE) ARISING IN ANY WAY OUT OF THE USE
 * OF THIS SOFTWARE, EVEN IF ADVISED OF THE POSSIBILITY OF SUCH DAMAGE.
 */

/*
 * transport.c
 *
 * This file contains the top-level implementation of an RPC RDMA
 * transport.
 *
 * Naming convention: functions beginning with xprt_ are part of the
 * transport switch. All others are RPC RDMA internal.
 */

#include <linux/module.h>
#include <linux/slab.h>
#include <linux/seq_file.h>
#include <linux/smp.h>

#include <linux/sunrpc/addr.h>
#include <linux/sunrpc/svc_rdma.h>

#include "xprt_rdma.h"
#include <trace/events/rpcrdma.h>

#if IS_ENABLED(CONFIG_SUNRPC_DEBUG)
# define RPCDBG_FACILITY	RPCDBG_TRANS
#endif

/*
 * tunables
 */

unsigned int xprt_rdma_slot_table_entries = RPCRDMA_DEF_SLOT_TABLE;
unsigned int xprt_rdma_max_inline_read = RPCRDMA_DEF_INLINE;
unsigned int xprt_rdma_max_inline_write = RPCRDMA_DEF_INLINE;
unsigned int xprt_rdma_memreg_strategy		= RPCRDMA_FRWR;
int xprt_rdma_pad_optimize;

#if IS_ENABLED(CONFIG_SUNRPC_DEBUG)

static unsigned int min_slot_table_size = RPCRDMA_MIN_SLOT_TABLE;
static unsigned int max_slot_table_size = RPCRDMA_MAX_SLOT_TABLE;
static unsigned int min_inline_size = RPCRDMA_MIN_INLINE;
static unsigned int max_inline_size = RPCRDMA_MAX_INLINE;
static unsigned int max_padding = PAGE_SIZE;
static unsigned int min_memreg = RPCRDMA_BOUNCEBUFFERS;
static unsigned int max_memreg = RPCRDMA_LAST - 1;
static unsigned int dummy;

static struct ctl_table_header *sunrpc_table_header;

static struct ctl_table xr_tunables_table[] = {
	{
		.procname	= "rdma_slot_table_entries",
		.data		= &xprt_rdma_slot_table_entries,
		.maxlen		= sizeof(unsigned int),
		.mode		= 0644,
		.proc_handler	= proc_dointvec_minmax,
		.extra1		= &min_slot_table_size,
		.extra2		= &max_slot_table_size
	},
	{
		.procname	= "rdma_max_inline_read",
		.data		= &xprt_rdma_max_inline_read,
		.maxlen		= sizeof(unsigned int),
		.mode		= 0644,
		.proc_handler	= proc_dointvec_minmax,
		.extra1		= &min_inline_size,
		.extra2		= &max_inline_size,
	},
	{
		.procname	= "rdma_max_inline_write",
		.data		= &xprt_rdma_max_inline_write,
		.maxlen		= sizeof(unsigned int),
		.mode		= 0644,
		.proc_handler	= proc_dointvec_minmax,
		.extra1		= &min_inline_size,
		.extra2		= &max_inline_size,
	},
	{
		.procname	= "rdma_inline_write_padding",
		.data		= &dummy,
		.maxlen		= sizeof(unsigned int),
		.mode		= 0644,
		.proc_handler	= proc_dointvec_minmax,
		.extra1		= SYSCTL_ZERO,
		.extra2		= &max_padding,
	},
	{
		.procname	= "rdma_memreg_strategy",
		.data		= &xprt_rdma_memreg_strategy,
		.maxlen		= sizeof(unsigned int),
		.mode		= 0644,
		.proc_handler	= proc_dointvec_minmax,
		.extra1		= &min_memreg,
		.extra2		= &max_memreg,
	},
	{
		.procname	= "rdma_pad_optimize",
		.data		= &xprt_rdma_pad_optimize,
		.maxlen		= sizeof(unsigned int),
		.mode		= 0644,
		.proc_handler	= proc_dointvec,
	},
	{ },
};

static struct ctl_table sunrpc_table[] = {
	{
		.procname	= "sunrpc",
		.mode		= 0555,
		.child		= xr_tunables_table
	},
	{ },
};

#endif

static const struct rpc_xprt_ops xprt_rdma_procs;

static void
xprt_rdma_format_addresses4(struct rpc_xprt *xprt, struct sockaddr *sap)
{
	struct sockaddr_in *sin = (struct sockaddr_in *)sap;
	char buf[20];

	snprintf(buf, sizeof(buf), "%08x", ntohl(sin->sin_addr.s_addr));
	xprt->address_strings[RPC_DISPLAY_HEX_ADDR] = kstrdup(buf, GFP_KERNEL);

	xprt->address_strings[RPC_DISPLAY_NETID] = RPCBIND_NETID_RDMA;
}

static void
xprt_rdma_format_addresses6(struct rpc_xprt *xprt, struct sockaddr *sap)
{
	struct sockaddr_in6 *sin6 = (struct sockaddr_in6 *)sap;
	char buf[40];

	snprintf(buf, sizeof(buf), "%pi6", &sin6->sin6_addr);
	xprt->address_strings[RPC_DISPLAY_HEX_ADDR] = kstrdup(buf, GFP_KERNEL);

	xprt->address_strings[RPC_DISPLAY_NETID] = RPCBIND_NETID_RDMA6;
}

void
xprt_rdma_format_addresses(struct rpc_xprt *xprt, struct sockaddr *sap)
{
	char buf[128];

	switch (sap->sa_family) {
	case AF_INET:
		xprt_rdma_format_addresses4(xprt, sap);
		break;
	case AF_INET6:
		xprt_rdma_format_addresses6(xprt, sap);
		break;
	default:
		pr_err("rpcrdma: Unrecognized address family\n");
		return;
	}

	(void)rpc_ntop(sap, buf, sizeof(buf));
	xprt->address_strings[RPC_DISPLAY_ADDR] = kstrdup(buf, GFP_KERNEL);

	snprintf(buf, sizeof(buf), "%u", rpc_get_port(sap));
	xprt->address_strings[RPC_DISPLAY_PORT] = kstrdup(buf, GFP_KERNEL);

	snprintf(buf, sizeof(buf), "%4hx", rpc_get_port(sap));
	xprt->address_strings[RPC_DISPLAY_HEX_PORT] = kstrdup(buf, GFP_KERNEL);

	xprt->address_strings[RPC_DISPLAY_PROTO] = "rdma";
}

void
xprt_rdma_free_addresses(struct rpc_xprt *xprt)
{
	unsigned int i;

	for (i = 0; i < RPC_DISPLAY_MAX; i++)
		switch (i) {
		case RPC_DISPLAY_PROTO:
		case RPC_DISPLAY_NETID:
			continue;
		default:
			kfree(xprt->address_strings[i]);
		}
}

/**
 * xprt_rdma_connect_worker - establish connection in the background
 * @work: worker thread context
 *
 * Requester holds the xprt's send lock to prevent activity on this
 * transport while a fresh connection is being established. RPC tasks
 * sleep on the xprt's pending queue waiting for connect to complete.
 */
static void
xprt_rdma_connect_worker(struct work_struct *work)
{
	struct rpcrdma_xprt *r_xprt = container_of(work, struct rpcrdma_xprt,
						   rx_connect_worker.work);
	struct rpc_xprt *xprt = &r_xprt->rx_xprt;
	int rc;

	rc = rpcrdma_xprt_connect(r_xprt);
	xprt_clear_connecting(xprt);
	if (r_xprt->rx_ep && r_xprt->rx_ep->re_connect_status > 0) {
		xprt->connect_cookie++;
		xprt->stat.connect_count++;
		xprt->stat.connect_time += (long)jiffies -
					   xprt->stat.connect_start;
		xprt_set_connected(xprt);
		rc = -EAGAIN;
	}
	xprt_wake_pending_tasks(xprt, rc);
}

/**
 * xprt_rdma_inject_disconnect - inject a connection fault
 * @xprt: transport context
 *
 * If @xprt is connected, disconnect it to simulate spurious connection
 * loss.
 */
static void
xprt_rdma_inject_disconnect(struct rpc_xprt *xprt)
{
	struct rpcrdma_xprt *r_xprt = rpcx_to_rdmax(xprt);

	trace_xprtrdma_op_inject_dsc(r_xprt);
	rdma_disconnect(r_xprt->rx_ep->re_id);
}

/**
 * xprt_rdma_destroy - Full tear down of transport
 * @xprt: doomed transport context
 *
 * Caller guarantees there will be no more calls to us with
 * this @xprt.
 */
static void
xprt_rdma_destroy(struct rpc_xprt *xprt)
{
	struct rpcrdma_xprt *r_xprt = rpcx_to_rdmax(xprt);

	trace_xprtrdma_op_destroy(r_xprt);

	cancel_delayed_work_sync(&r_xprt->rx_connect_worker);

	rpcrdma_xprt_disconnect(r_xprt);
	rpcrdma_buffer_destroy(&r_xprt->rx_buf);

	xprt_rdma_free_addresses(xprt);
	xprt_free(xprt);

	module_put(THIS_MODULE);
}

/* 60 second timeout, no retries */
static const struct rpc_timeout xprt_rdma_default_timeout = {
	.to_initval = 60 * HZ,
	.to_maxval = 60 * HZ,
};

/**
 * xprt_setup_rdma - Set up transport to use RDMA
 *
 * @args: rpc transport arguments
 */
static struct rpc_xprt *
xprt_setup_rdma(struct xprt_create *args)
{
	struct rpc_xprt *xprt;
	struct rpcrdma_xprt *new_xprt;
	struct sockaddr *sap;
	int rc;

	if (args->addrlen > sizeof(xprt->addr))
		return ERR_PTR(-EBADF);

<<<<<<< HEAD
	xprt = xprt_alloc(args->net, sizeof(struct rpcrdma_xprt), 0,
			  xprt_rdma_slot_table_entries);
	if (!xprt)
=======
	if (!try_module_get(THIS_MODULE))
		return ERR_PTR(-EIO);

	xprt = xprt_alloc(args->net, sizeof(struct rpcrdma_xprt), 0,
			  xprt_rdma_slot_table_entries);
	if (!xprt) {
		module_put(THIS_MODULE);
>>>>>>> 04d5ce62
		return ERR_PTR(-ENOMEM);
	}

	xprt->timeout = &xprt_rdma_default_timeout;
	xprt->connect_timeout = xprt->timeout->to_initval;
	xprt->max_reconnect_timeout = xprt->timeout->to_maxval;
	xprt->bind_timeout = RPCRDMA_BIND_TO;
	xprt->reestablish_timeout = RPCRDMA_INIT_REEST_TO;
	xprt->idle_timeout = RPCRDMA_IDLE_DISC_TO;

	xprt->resvport = 0;		/* privileged port not needed */
	xprt->ops = &xprt_rdma_procs;

	/*
	 * Set up RDMA-specific connect data.
	 */
	sap = args->dstaddr;

	/* Ensure xprt->addr holds valid server TCP (not RDMA)
	 * address, for any side protocols which peek at it */
	xprt->prot = IPPROTO_TCP;
	xprt->addrlen = args->addrlen;
	memcpy(&xprt->addr, sap, xprt->addrlen);

	if (rpc_get_port(sap))
		xprt_set_bound(xprt);
	xprt_rdma_format_addresses(xprt, sap);

	new_xprt = rpcx_to_rdmax(xprt);
	rc = rpcrdma_buffer_create(new_xprt);
	if (rc) {
		xprt_rdma_free_addresses(xprt);
		xprt_free(xprt);
		module_put(THIS_MODULE);
		return ERR_PTR(rc);
	}

<<<<<<< HEAD
	if (!try_module_get(THIS_MODULE))
		goto out4;
=======
	INIT_DELAYED_WORK(&new_xprt->rx_connect_worker,
			  xprt_rdma_connect_worker);

	xprt->max_payload = RPCRDMA_MAX_DATA_SEGS << PAGE_SHIFT;
>>>>>>> 04d5ce62

	INIT_DELAYED_WORK(&new_xprt->rx_connect_worker,
			  xprt_rdma_connect_worker);
	xprt->max_payload = RPCRDMA_MAX_DATA_SEGS << PAGE_SHIFT;

	dprintk("RPC:       %s: %s:%s\n", __func__,
		xprt->address_strings[RPC_DISPLAY_ADDR],
		xprt->address_strings[RPC_DISPLAY_PORT]);
	trace_xprtrdma_create(new_xprt);
	return xprt;
}

/**
 * xprt_rdma_close - close a transport connection
 * @xprt: transport context
 *
 * Called during autoclose or device removal.
 *
 * Caller holds @xprt's send lock to prevent activity on this
 * transport while the connection is torn down.
 */
void xprt_rdma_close(struct rpc_xprt *xprt)
{
	struct rpcrdma_xprt *r_xprt = rpcx_to_rdmax(xprt);

	trace_xprtrdma_op_close(r_xprt);

	rpcrdma_xprt_disconnect(r_xprt);

	xprt->reestablish_timeout = 0;
	++xprt->connect_cookie;
	xprt_disconnect_done(xprt);
}

/**
 * xprt_rdma_set_port - update server port with rpcbind result
 * @xprt: controlling RPC transport
 * @port: new port value
 *
 * Transport connect status is unchanged.
 */
static void
xprt_rdma_set_port(struct rpc_xprt *xprt, u16 port)
{
	struct sockaddr *sap = (struct sockaddr *)&xprt->addr;
	char buf[8];

	rpc_set_port(sap, port);

	kfree(xprt->address_strings[RPC_DISPLAY_PORT]);
	snprintf(buf, sizeof(buf), "%u", port);
	xprt->address_strings[RPC_DISPLAY_PORT] = kstrdup(buf, GFP_KERNEL);

	kfree(xprt->address_strings[RPC_DISPLAY_HEX_PORT]);
	snprintf(buf, sizeof(buf), "%4hx", port);
	xprt->address_strings[RPC_DISPLAY_HEX_PORT] = kstrdup(buf, GFP_KERNEL);

	trace_xprtrdma_op_setport(container_of(xprt, struct rpcrdma_xprt,
					       rx_xprt));
}

/**
 * xprt_rdma_timer - invoked when an RPC times out
 * @xprt: controlling RPC transport
 * @task: RPC task that timed out
 *
 * Invoked when the transport is still connected, but an RPC
 * retransmit timeout occurs.
 *
 * Since RDMA connections don't have a keep-alive, forcibly
 * disconnect and retry to connect. This drives full
 * detection of the network path, and retransmissions of
 * all pending RPCs.
 */
static void
xprt_rdma_timer(struct rpc_xprt *xprt, struct rpc_task *task)
{
	xprt_force_disconnect(xprt);
}

/**
 * xprt_rdma_set_connect_timeout - set timeouts for establishing a connection
 * @xprt: controlling transport instance
 * @connect_timeout: reconnect timeout after client disconnects
 * @reconnect_timeout: reconnect timeout after server disconnects
 *
 */
static void xprt_rdma_set_connect_timeout(struct rpc_xprt *xprt,
					  unsigned long connect_timeout,
					  unsigned long reconnect_timeout)
{
	struct rpcrdma_xprt *r_xprt = rpcx_to_rdmax(xprt);

	trace_xprtrdma_op_set_cto(r_xprt, connect_timeout, reconnect_timeout);

	spin_lock(&xprt->transport_lock);

	if (connect_timeout < xprt->connect_timeout) {
		struct rpc_timeout to;
		unsigned long initval;

		to = *xprt->timeout;
		initval = connect_timeout;
		if (initval < RPCRDMA_INIT_REEST_TO << 1)
			initval = RPCRDMA_INIT_REEST_TO << 1;
		to.to_initval = initval;
		to.to_maxval = initval;
		r_xprt->rx_timeout = to;
		xprt->timeout = &r_xprt->rx_timeout;
		xprt->connect_timeout = connect_timeout;
	}

	if (reconnect_timeout < xprt->max_reconnect_timeout)
		xprt->max_reconnect_timeout = reconnect_timeout;

	spin_unlock(&xprt->transport_lock);
}

/**
 * xprt_rdma_connect - schedule an attempt to reconnect
 * @xprt: transport state
 * @task: RPC scheduler context (unused)
 *
 */
static void
xprt_rdma_connect(struct rpc_xprt *xprt, struct rpc_task *task)
{
	struct rpcrdma_xprt *r_xprt = rpcx_to_rdmax(xprt);
	struct rpcrdma_ep *ep = r_xprt->rx_ep;
	unsigned long delay;

	delay = 0;
	if (ep && ep->re_connect_status != 0) {
		delay = xprt_reconnect_delay(xprt);
		xprt_reconnect_backoff(xprt, RPCRDMA_INIT_REEST_TO);
	}
	trace_xprtrdma_op_connect(r_xprt, delay);
	queue_delayed_work(xprtiod_workqueue, &r_xprt->rx_connect_worker,
			   delay);
}

/**
 * xprt_rdma_alloc_slot - allocate an rpc_rqst
 * @xprt: controlling RPC transport
 * @task: RPC task requesting a fresh rpc_rqst
 *
 * tk_status values:
 *	%0 if task->tk_rqstp points to a fresh rpc_rqst
 *	%-EAGAIN if no rpc_rqst is available; queued on backlog
 */
static void
xprt_rdma_alloc_slot(struct rpc_xprt *xprt, struct rpc_task *task)
{
	struct rpcrdma_xprt *r_xprt = rpcx_to_rdmax(xprt);
	struct rpcrdma_req *req;

	req = rpcrdma_buffer_get(&r_xprt->rx_buf);
	if (!req)
		goto out_sleep;
	task->tk_rqstp = &req->rl_slot;
	task->tk_status = 0;
	return;

out_sleep:
	set_bit(XPRT_CONGESTED, &xprt->state);
	rpc_sleep_on(&xprt->backlog, task, NULL);
	task->tk_status = -EAGAIN;
}

/**
 * xprt_rdma_free_slot - release an rpc_rqst
 * @xprt: controlling RPC transport
 * @rqst: rpc_rqst to release
 *
 */
static void
xprt_rdma_free_slot(struct rpc_xprt *xprt, struct rpc_rqst *rqst)
{
	struct rpcrdma_xprt *r_xprt =
		container_of(xprt, struct rpcrdma_xprt, rx_xprt);

	memset(rqst, 0, sizeof(*rqst));
	rpcrdma_buffer_put(&r_xprt->rx_buf, rpcr_to_rdmar(rqst));
	if (unlikely(!rpc_wake_up_next(&xprt->backlog)))
		clear_bit(XPRT_CONGESTED, &xprt->state);
}

static bool rpcrdma_check_regbuf(struct rpcrdma_xprt *r_xprt,
				 struct rpcrdma_regbuf *rb, size_t size,
				 gfp_t flags)
{
	if (unlikely(rdmab_length(rb) < size)) {
		if (!rpcrdma_regbuf_realloc(rb, size, flags))
			return false;
		r_xprt->rx_stats.hardway_register_count += size;
	}
	return true;
}

/**
 * xprt_rdma_allocate - allocate transport resources for an RPC
 * @task: RPC task
 *
 * Return values:
 *        0:	Success; rq_buffer points to RPC buffer to use
 *   ENOMEM:	Out of memory, call again later
 *      EIO:	A permanent error occurred, do not retry
 */
static int
xprt_rdma_allocate(struct rpc_task *task)
{
	struct rpc_rqst *rqst = task->tk_rqstp;
	struct rpcrdma_xprt *r_xprt = rpcx_to_rdmax(rqst->rq_xprt);
	struct rpcrdma_req *req = rpcr_to_rdmar(rqst);
	gfp_t flags;

	flags = RPCRDMA_DEF_GFP;
	if (RPC_IS_SWAPPER(task))
		flags = __GFP_MEMALLOC | GFP_NOWAIT | __GFP_NOWARN;

	if (!rpcrdma_check_regbuf(r_xprt, req->rl_sendbuf, rqst->rq_callsize,
				  flags))
		goto out_fail;
	if (!rpcrdma_check_regbuf(r_xprt, req->rl_recvbuf, rqst->rq_rcvsize,
				  flags))
		goto out_fail;

	rqst->rq_buffer = rdmab_data(req->rl_sendbuf);
	rqst->rq_rbuffer = rdmab_data(req->rl_recvbuf);
	trace_xprtrdma_op_allocate(task, req);
	return 0;

out_fail:
	trace_xprtrdma_op_allocate(task, NULL);
	return -ENOMEM;
}

/**
 * xprt_rdma_free - release resources allocated by xprt_rdma_allocate
 * @task: RPC task
 *
 * Caller guarantees rqst->rq_buffer is non-NULL.
 */
static void
xprt_rdma_free(struct rpc_task *task)
{
	struct rpc_rqst *rqst = task->tk_rqstp;
	struct rpcrdma_xprt *r_xprt = rpcx_to_rdmax(rqst->rq_xprt);
	struct rpcrdma_req *req = rpcr_to_rdmar(rqst);

	trace_xprtrdma_op_free(task, req);

	if (!list_empty(&req->rl_registered))
		frwr_unmap_sync(r_xprt, req);

	/* XXX: If the RPC is completing because of a signal and
	 * not because a reply was received, we ought to ensure
	 * that the Send completion has fired, so that memory
	 * involved with the Send is not still visible to the NIC.
	 */
}

/**
 * xprt_rdma_send_request - marshal and send an RPC request
 * @rqst: RPC message in rq_snd_buf
 *
 * Caller holds the transport's write lock.
 *
 * Returns:
 *	%0 if the RPC message has been sent
 *	%-ENOTCONN if the caller should reconnect and call again
 *	%-EAGAIN if the caller should call again
 *	%-ENOBUFS if the caller should call again after a delay
 *	%-EMSGSIZE if encoding ran out of buffer space. The request
 *		was not sent. Do not try to send this message again.
 *	%-EIO if an I/O error occurred. The request was not sent.
 *		Do not try to send this message again.
 */
static int
xprt_rdma_send_request(struct rpc_rqst *rqst)
{
	struct rpc_xprt *xprt = rqst->rq_xprt;
	struct rpcrdma_req *req = rpcr_to_rdmar(rqst);
	struct rpcrdma_xprt *r_xprt = rpcx_to_rdmax(xprt);
	int rc = 0;

#if defined(CONFIG_SUNRPC_BACKCHANNEL)
	if (unlikely(!rqst->rq_buffer))
		return xprt_rdma_bc_send_reply(rqst);
#endif	/* CONFIG_SUNRPC_BACKCHANNEL */

	if (!xprt_connected(xprt))
		return -ENOTCONN;

	if (!xprt_request_get_cong(xprt, rqst))
		return -EBADSLT;

	rc = rpcrdma_marshal_req(r_xprt, rqst);
	if (rc < 0)
		goto failed_marshal;

	/* Must suppress retransmit to maintain credits */
	if (rqst->rq_connect_cookie == xprt->connect_cookie)
		goto drop_connection;
	rqst->rq_xtime = ktime_get();

	if (rpcrdma_post_sends(r_xprt, req))
		goto drop_connection;

	rqst->rq_xmit_bytes_sent += rqst->rq_snd_buf.len;

	/* An RPC with no reply will throw off credit accounting,
	 * so drop the connection to reset the credit grant.
	 */
	if (!rpc_reply_expected(rqst->rq_task))
		goto drop_connection;
	return 0;

failed_marshal:
	if (rc != -ENOTCONN)
		return rc;
drop_connection:
	xprt_rdma_close(xprt);
	return -ENOTCONN;
}

void xprt_rdma_print_stats(struct rpc_xprt *xprt, struct seq_file *seq)
{
	struct rpcrdma_xprt *r_xprt = rpcx_to_rdmax(xprt);
	long idle_time = 0;

	if (xprt_connected(xprt))
		idle_time = (long)(jiffies - xprt->last_used) / HZ;

	seq_puts(seq, "\txprt:\trdma ");
	seq_printf(seq, "%u %lu %lu %lu %ld %lu %lu %lu %llu %llu ",
		   0,	/* need a local port? */
		   xprt->stat.bind_count,
		   xprt->stat.connect_count,
		   xprt->stat.connect_time / HZ,
		   idle_time,
		   xprt->stat.sends,
		   xprt->stat.recvs,
		   xprt->stat.bad_xids,
		   xprt->stat.req_u,
		   xprt->stat.bklog_u);
	seq_printf(seq, "%lu %lu %lu %llu %llu %llu %llu %lu %lu %lu %lu ",
		   r_xprt->rx_stats.read_chunk_count,
		   r_xprt->rx_stats.write_chunk_count,
		   r_xprt->rx_stats.reply_chunk_count,
		   r_xprt->rx_stats.total_rdma_request,
		   r_xprt->rx_stats.total_rdma_reply,
		   r_xprt->rx_stats.pullup_copy_count,
		   r_xprt->rx_stats.fixup_copy_count,
		   r_xprt->rx_stats.hardway_register_count,
		   r_xprt->rx_stats.failed_marshal_count,
		   r_xprt->rx_stats.bad_reply_count,
		   r_xprt->rx_stats.nomsg_call_count);
	seq_printf(seq, "%lu %lu %lu %lu %lu %lu\n",
		   r_xprt->rx_stats.mrs_recycled,
		   r_xprt->rx_stats.mrs_orphaned,
		   r_xprt->rx_stats.mrs_allocated,
		   r_xprt->rx_stats.local_inv_needed,
		   r_xprt->rx_stats.empty_sendctx_q,
		   r_xprt->rx_stats.reply_waits_for_send);
}

static int
xprt_rdma_enable_swap(struct rpc_xprt *xprt)
{
	return 0;
}

static void
xprt_rdma_disable_swap(struct rpc_xprt *xprt)
{
}

/*
 * Plumbing for rpc transport switch and kernel module
 */

static const struct rpc_xprt_ops xprt_rdma_procs = {
	.reserve_xprt		= xprt_reserve_xprt_cong,
	.release_xprt		= xprt_release_xprt_cong, /* sunrpc/xprt.c */
	.alloc_slot		= xprt_rdma_alloc_slot,
	.free_slot		= xprt_rdma_free_slot,
	.release_request	= xprt_release_rqst_cong,       /* ditto */
	.wait_for_reply_request	= xprt_wait_for_reply_request_def, /* ditto */
	.timer			= xprt_rdma_timer,
	.rpcbind		= rpcb_getport_async,	/* sunrpc/rpcb_clnt.c */
	.set_port		= xprt_rdma_set_port,
	.connect		= xprt_rdma_connect,
	.buf_alloc		= xprt_rdma_allocate,
	.buf_free		= xprt_rdma_free,
	.send_request		= xprt_rdma_send_request,
	.close			= xprt_rdma_close,
	.destroy		= xprt_rdma_destroy,
	.set_connect_timeout	= xprt_rdma_set_connect_timeout,
	.print_stats		= xprt_rdma_print_stats,
	.enable_swap		= xprt_rdma_enable_swap,
	.disable_swap		= xprt_rdma_disable_swap,
	.inject_disconnect	= xprt_rdma_inject_disconnect,
#if defined(CONFIG_SUNRPC_BACKCHANNEL)
	.bc_setup		= xprt_rdma_bc_setup,
	.bc_maxpayload		= xprt_rdma_bc_maxpayload,
	.bc_num_slots		= xprt_rdma_bc_max_slots,
	.bc_free_rqst		= xprt_rdma_bc_free_rqst,
	.bc_destroy		= xprt_rdma_bc_destroy,
#endif
};

static struct xprt_class xprt_rdma = {
	.list			= LIST_HEAD_INIT(xprt_rdma.list),
	.name			= "rdma",
	.owner			= THIS_MODULE,
	.ident			= XPRT_TRANSPORT_RDMA,
	.setup			= xprt_setup_rdma,
};

void xprt_rdma_cleanup(void)
{
#if IS_ENABLED(CONFIG_SUNRPC_DEBUG)
	if (sunrpc_table_header) {
		unregister_sysctl_table(sunrpc_table_header);
		sunrpc_table_header = NULL;
	}
#endif

	xprt_unregister_transport(&xprt_rdma);
	xprt_unregister_transport(&xprt_rdma_bc);
}

int xprt_rdma_init(void)
{
	int rc;

	rc = xprt_register_transport(&xprt_rdma);
	if (rc)
		return rc;

	rc = xprt_register_transport(&xprt_rdma_bc);
	if (rc) {
		xprt_unregister_transport(&xprt_rdma);
		return rc;
	}

#if IS_ENABLED(CONFIG_SUNRPC_DEBUG)
	if (!sunrpc_table_header)
		sunrpc_table_header = register_sysctl_table(sunrpc_table);
#endif
	return 0;
}<|MERGE_RESOLUTION|>--- conflicted
+++ resolved
@@ -316,11 +316,6 @@
 	if (args->addrlen > sizeof(xprt->addr))
 		return ERR_PTR(-EBADF);
 
-<<<<<<< HEAD
-	xprt = xprt_alloc(args->net, sizeof(struct rpcrdma_xprt), 0,
-			  xprt_rdma_slot_table_entries);
-	if (!xprt)
-=======
 	if (!try_module_get(THIS_MODULE))
 		return ERR_PTR(-EIO);
 
@@ -328,7 +323,6 @@
 			  xprt_rdma_slot_table_entries);
 	if (!xprt) {
 		module_put(THIS_MODULE);
->>>>>>> 04d5ce62
 		return ERR_PTR(-ENOMEM);
 	}
 
@@ -366,18 +360,9 @@
 		return ERR_PTR(rc);
 	}
 
-<<<<<<< HEAD
-	if (!try_module_get(THIS_MODULE))
-		goto out4;
-=======
 	INIT_DELAYED_WORK(&new_xprt->rx_connect_worker,
 			  xprt_rdma_connect_worker);
 
-	xprt->max_payload = RPCRDMA_MAX_DATA_SEGS << PAGE_SHIFT;
->>>>>>> 04d5ce62
-
-	INIT_DELAYED_WORK(&new_xprt->rx_connect_worker,
-			  xprt_rdma_connect_worker);
 	xprt->max_payload = RPCRDMA_MAX_DATA_SEGS << PAGE_SHIFT;
 
 	dprintk("RPC:       %s: %s:%s\n", __func__,
